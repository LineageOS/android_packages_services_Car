/*
 * Copyright (C) 2015 The Android Open Source Project
 *
 * Licensed under the Apache License, Version 2.0 (the "License");
 * you may not use this file except in compliance with the License.
 * You may obtain a copy of the License at
 *
 *      http://www.apache.org/licenses/LICENSE-2.0
 *
 * Unless required by applicable law or agreed to in writing, software
 * distributed under the License is distributed on an "AS IS" BASIS,
 * WITHOUT WARRANTIES OR CONDITIONS OF ANY KIND, either express or implied.
 * See the License for the specific language governing permissions and
 * limitations under the License.
 */
package android.car.media;

import android.annotation.IntDef;
import android.annotation.SystemApi;
import android.car.CarLibLog;
import android.car.CarNotConnectedException;
import android.content.Context;
import android.media.AudioAttributes;
import android.media.AudioManager;
import android.media.AudioManager.OnAudioFocusChangeListener;
import android.media.IVolumeController;
import android.os.IBinder;
import android.os.RemoteException;
import android.car.CarManagerBase;
import android.util.Log;

import java.lang.annotation.Retention;
import java.lang.annotation.RetentionPolicy;

/**
 * APIs for handling car specific audio stuffs.
 */
public class CarAudioManager implements CarManagerBase {

    /**
     * Audio usage for unspecified type.
     */
    public static final int CAR_AUDIO_USAGE_DEFAULT = 0;
    /**
     * Audio usage for playing music.
     */
    public static final int CAR_AUDIO_USAGE_MUSIC = 1;
    /**
     * Audio usage for H/W radio.
     */
    public static final int CAR_AUDIO_USAGE_RADIO = 2;
    /**
     * Audio usage for playing navigation guidance.
     */
    public static final int CAR_AUDIO_USAGE_NAVIGATION_GUIDANCE = 3;
    /**
     * Audio usage for voice call
     */
    public static final int CAR_AUDIO_USAGE_VOICE_CALL = 4;
    /**
     * Audio usage for voice search or voice command.
     */
    public static final int CAR_AUDIO_USAGE_VOICE_COMMAND = 5;
    /**
     * Audio usage for playing alarm.
     */
    public static final int CAR_AUDIO_USAGE_ALARM = 6;
    /**
     * Audio usage for notification sound.
     */
    public static final int CAR_AUDIO_USAGE_NOTIFICATION = 7;
    /**
     * Audio usage for system sound like UI feedback.
     */
    public static final int CAR_AUDIO_USAGE_SYSTEM_SOUND = 8;
    /**
     * Audio usage for playing safety alert.
     */
    public static final int CAR_AUDIO_USAGE_SYSTEM_SAFETY_ALERT = 9;

    /** @hide */
    public static final int CAR_AUDIO_USAGE_MAX = CAR_AUDIO_USAGE_SYSTEM_SAFETY_ALERT;

    /** @hide */
    @IntDef({CAR_AUDIO_USAGE_DEFAULT, CAR_AUDIO_USAGE_MUSIC, CAR_AUDIO_USAGE_RADIO,
        CAR_AUDIO_USAGE_NAVIGATION_GUIDANCE, CAR_AUDIO_USAGE_VOICE_CALL,
        CAR_AUDIO_USAGE_VOICE_COMMAND, CAR_AUDIO_USAGE_ALARM, CAR_AUDIO_USAGE_NOTIFICATION,
        CAR_AUDIO_USAGE_SYSTEM_SOUND, CAR_AUDIO_USAGE_SYSTEM_SAFETY_ALERT})
    @Retention(RetentionPolicy.SOURCE)
    public @interface CarAudioUsage {}

    private final ICarAudio mService;
    private final AudioManager mAudioManager;

    /**
     * Get {@link AudioAttributes} relevant for the given usage in car.
     * @param carUsage
     * @return
     */
    public AudioAttributes getAudioAttributesForCarUsage(@CarAudioUsage int carUsage) {
        try {
            return mService.getAudioAttributesForCarUsage(carUsage);
        } catch (RemoteException e) {
            AudioAttributes.Builder builder = new AudioAttributes.Builder();
            return builder.setContentType(AudioAttributes.CONTENT_TYPE_UNKNOWN).
                    setUsage(AudioAttributes.USAGE_UNKNOWN).build();
        }
    }

    /**
     * Request audio focus.
     * Send a request to obtain the audio focus.
     * @param l
     * @param requestAttributes
     * @param durationHint
     * @param flags
     */
    public int requestAudioFocus(OnAudioFocusChangeListener l,
                                 AudioAttributes requestAttributes,
                                 int durationHint,
                                 int flags) throws IllegalArgumentException {
        return mAudioManager.requestAudioFocus(l, requestAttributes, durationHint, flags);
    }

    /**
     * Abandon audio focus. Causes the previous focus owner, if any, to receive focus.
     * @param l
     * @param aa
     * @return {@link #AUDIOFOCUS_REQUEST_FAILED} or {@link #AUDIOFOCUS_REQUEST_GRANTED}
     */
    public int abandonAudioFocus(OnAudioFocusChangeListener l, AudioAttributes aa) {
        return mAudioManager.abandonAudioFocus(l, aa);
    }

    /**
     * Sets the volume index for a particular stream.
     *
     * Requires {@link android.car.Car.PERMISSION_CAR_CONTROL_AUDIO_VOLUME} permission.
     *
     * @param streamType The stream whose volume index should be set.
     * @param index The volume index to set. See
     *            {@link #getStreamMaxVolume(int)} for the largest valid value.
     * @param flags One or more flags (e.g., {@link android.media.AudioManager#FLAG_SHOW_UI},
     *              {@link android.media.AudioManager#FLAG_PLAY_SOUND})
     */
    @SystemApi
    public void setStreamVolume(int streamType, int index, int flags)
            throws CarNotConnectedException {
        try {
            mService.setStreamVolume(streamType, index, flags);
        } catch (RemoteException e) {
            Log.e(CarLibLog.TAG_CAR, "setStreamVolume failed", e);
            throw new CarNotConnectedException(e);
        }
    }

    /**
     * Registers a global volume controller interface.
     *
     * Requires {@link android.car.Car.PERMISSION_CAR_CONTROL_AUDIO_VOLUME} permission.
     *
     * @hide
     */
    @SystemApi
    public void setVolumeController(IVolumeController controller)
            throws CarNotConnectedException {
        try {
            mService.setVolumeController(controller);
        } catch (RemoteException e) {
            Log.e(CarLibLog.TAG_CAR, "setVolumeController failed", e);
            throw new CarNotConnectedException(e);
        }
    }

    /**
     * Returns the maximum volume index for a particular stream.
     *
     * Requires {@link android.car.Car.PERMISSION_CAR_CONTROL_AUDIO_VOLUME} permission.
     *
     * @param stream The stream type whose maximum volume index is returned.
     * @return The maximum valid volume index for the stream.
     */
    @SystemApi
    public int getStreamMaxVolume(int stream) throws CarNotConnectedException {
        try {
            return mService.getStreamMaxVolume(stream);
        } catch (RemoteException e) {
            Log.e(CarLibLog.TAG_CAR, "getStreamMaxVolume failed", e);
            throw new CarNotConnectedException(e);
        }
    }

    /**
     * Returns the minimum volume index for a particular stream.
     *
     * Requires {@link android.car.Car.PERMISSION_CAR_CONTROL_AUDIO_VOLUME} permission.
     *
     * @param stream The stream type whose maximum volume index is returned.
     * @return The maximum valid volume index for the stream.
     */
    @SystemApi
    public int getStreamMinVolume(int stream) throws CarNotConnectedException {
        try {
            return mService.getStreamMinVolume(stream);
        } catch (RemoteException e) {
            Log.e(CarLibLog.TAG_CAR, "getStreamMaxVolume failed", e);
            throw new CarNotConnectedException(e);
        }
    }

    /**
     * Returns the current volume index for a particular stream.
     *
     * Requires {@link android.car.Car.PERMISSION_CAR_CONTROL_AUDIO_VOLUME} permission.
     *
     * @param stream The stream type whose volume index is returned.
     * @return The current volume index for the stream.
     *
     * @see #getStreamMaxVolume(int)
     * @see #setStreamVolume(int, int, int)
     */
    @SystemApi
    public int getStreamVolume(int stream) throws CarNotConnectedException {
        try {
            return mService.getStreamVolume(stream);
        } catch (RemoteException e) {
            Log.e(CarLibLog.TAG_CAR, "getStreamVolume failed", e);
            throw new CarNotConnectedException(e);
        }
    }

<<<<<<< HEAD
=======
    /**
     * Check if media audio is muted or not. This will include music and radio. Any application
     * taking audio focus for media stream will get it out of mute state.
     *
     * @return true if media is muted.
     * @throws CarNotConnectedException
     * @hide
     */
    @SystemApi
    public boolean isMediaMuted() throws CarNotConnectedException {
        try {
            return mService.isMediaMuted();
        } catch (RemoteException e) {
            Log.e(CarLibLog.TAG_CAR, "isMediaMuted failed", e);
            throw new CarNotConnectedException(e);
        }
    }

    /**
     * Mute or unmute media stream including radio. This can involve audio focus change to stop
     * whatever app holding audio focus now. If requester is currently holding audio focus,
     * it will get LOSS_TRANSIENT focus loss.
     * This API requires {@link android.car.Car.PERMISSION_CAR_CONTROL_AUDIO_VOLUME} permission.
     *
     * @param mute
     * @return Mute state of system after the request. Note that mute request can fail if there
     *         is higher priority audio already being played like phone call.
     * @throws CarNotConnectedException
     * @hide
     */
    @SystemApi
    public boolean setMediaMute(boolean mute) throws CarNotConnectedException {
        try {
            return mService.setMediaMute(mute);
        } catch (RemoteException e) {
            Log.e(CarLibLog.TAG_CAR, "setMediaMute failed", e);
            throw new CarNotConnectedException(e);
        }
    }

>>>>>>> 1f3657e1
    @Override
    public void onCarDisconnected() {
        // TODO Auto-generated method stub
    }

    /** @hide */
    public CarAudioManager(IBinder service, Context context) {
        mService = ICarAudio.Stub.asInterface(service);
        mAudioManager = (AudioManager) context.getSystemService(Context.AUDIO_SERVICE);
    }
}<|MERGE_RESOLUTION|>--- conflicted
+++ resolved
@@ -229,8 +229,6 @@
         }
     }
 
-<<<<<<< HEAD
-=======
     /**
      * Check if media audio is muted or not. This will include music and radio. Any application
      * taking audio focus for media stream will get it out of mute state.
@@ -271,7 +269,6 @@
         }
     }
 
->>>>>>> 1f3657e1
     @Override
     public void onCarDisconnected() {
         // TODO Auto-generated method stub
