--- conflicted
+++ resolved
@@ -1,21 +1,4 @@
 # Insert car-specific startup services here
 on post-fs-data
     mkdir /data/system/car 0700 system system
-<<<<<<< HEAD
-    mkdir /data/system/car/watchdog 0700 system system
-
-# A property to enable EVS services conditionally
-on property:persist.automotive.evs.mode=0
-    # stop EVS and automotive display services
-    stop evsmanagerd
-    stop android.hardware.automotive.evs-default
-    stop cardisplayproxyd
-
-on property:persist.automotive.evs.mode=1
-    # start EVS and automotive display services
-    start cardisplayproxyd
-    start android.hardware.automotive.evs-default
-    start evsmanagerd
-=======
-    mkdir /data/system/car/watchdog 0700 system system
->>>>>>> 92587e0b
+    mkdir /data/system/car/watchdog 0700 system system