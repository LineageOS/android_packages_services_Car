--- conflicted
+++ resolved
@@ -12,14 +12,9 @@
 // See the License for the specific language governing permissions and
 // limitations under the License.
 
-<<<<<<< HEAD
-package {
-    default_applicable_licenses: ["Android-Apache-2.0"],
-=======
 cc_library_headers {
     name: "graph_test_headers",
     export_include_dirs: ["./includes"],
->>>>>>> a4f5904a
 }
 
 cc_test {
