/*
 * Copyright (C) 2022 The Android Open Source Project
 *
 * Licensed under the Apache License, Version 2.0 (the "License");
 * you may not use this file except in compliance with the License.
 * You may obtain a copy of the License at
 *
 *      http://www.apache.org/licenses/LICENSE-2.0
 *
 * Unless required by applicable law or agreed to in writing, software
 * distributed under the License is distributed on an "AS IS" BASIS,
 * WITHOUT WARRANTIES OR CONDITIONS OF ANY KIND, either express or implied.
 * See the License for the specific language governing permissions and
 * limitations under the License.
 */

package com.android.car.audio;

import static android.car.Car.PERMISSION_CAR_CONTROL_AUDIO_SETTINGS;
import static android.car.Car.PERMISSION_CAR_CONTROL_AUDIO_VOLUME;
import static android.car.PlatformVersion.VERSION_CODES.UPSIDE_DOWN_CAKE_0;
import static android.car.media.CarAudioManager.AUDIO_FEATURE_AUDIO_MIRRORING;
import static android.car.media.CarAudioManager.AUDIO_FEATURE_DYNAMIC_ROUTING;
import static android.car.media.CarAudioManager.AUDIO_FEATURE_MIN_MAX_ACTIVATION_VOLUME;
import static android.car.media.CarAudioManager.AUDIO_FEATURE_OEM_AUDIO_SERVICE;
import static android.car.media.CarAudioManager.AUDIO_FEATURE_VOLUME_GROUP_EVENTS;
import static android.car.media.CarAudioManager.AUDIO_FEATURE_VOLUME_GROUP_MUTING;
import static android.car.media.CarAudioManager.AUDIO_MIRROR_CAN_ENABLE;
import static android.car.media.CarAudioManager.AUDIO_MIRROR_OUT_OF_OUTPUT_DEVICES;
import static android.car.media.CarAudioManager.CONFIG_STATUS_AUTO_SWITCHED;
import static android.car.media.CarAudioManager.CONFIG_STATUS_CHANGED;
import static android.car.media.CarAudioManager.INVALID_AUDIO_ZONE;
import static android.car.media.CarAudioManager.INVALID_REQUEST_ID;
import static android.car.media.CarAudioManager.INVALID_VOLUME_GROUP_ID;
import static android.car.media.CarAudioManager.PRIMARY_AUDIO_ZONE;
import static android.car.test.mocks.AndroidMockitoHelper.mockCarGetPlatformVersion;
import static android.car.test.mocks.AndroidMockitoHelper.mockContextCheckCallingOrSelfPermission;
import static android.content.pm.PackageManager.PERMISSION_DENIED;
import static android.content.pm.PackageManager.PERMISSION_GRANTED;
import static android.media.AudioAttributes.USAGE_ALARM;
import static android.media.AudioAttributes.USAGE_ANNOUNCEMENT;
import static android.media.AudioAttributes.USAGE_ASSISTANCE_ACCESSIBILITY;
import static android.media.AudioAttributes.USAGE_ASSISTANCE_NAVIGATION_GUIDANCE;
import static android.media.AudioAttributes.USAGE_ASSISTANCE_SONIFICATION;
import static android.media.AudioAttributes.USAGE_ASSISTANT;
import static android.media.AudioAttributes.USAGE_CALL_ASSISTANT;
import static android.media.AudioAttributes.USAGE_EMERGENCY;
import static android.media.AudioAttributes.USAGE_GAME;
import static android.media.AudioAttributes.USAGE_MEDIA;
import static android.media.AudioAttributes.USAGE_NOTIFICATION;
import static android.media.AudioAttributes.USAGE_NOTIFICATION_EVENT;
import static android.media.AudioAttributes.USAGE_NOTIFICATION_RINGTONE;
import static android.media.AudioAttributes.USAGE_SAFETY;
import static android.media.AudioAttributes.USAGE_UNKNOWN;
import static android.media.AudioAttributes.USAGE_VEHICLE_STATUS;
import static android.media.AudioAttributes.USAGE_VOICE_COMMUNICATION;
import static android.media.AudioAttributes.USAGE_VOICE_COMMUNICATION_SIGNALLING;
import static android.media.AudioDeviceInfo.TYPE_BLUETOOTH_A2DP;
import static android.media.AudioDeviceInfo.TYPE_BUILTIN_MIC;
import static android.media.AudioDeviceInfo.TYPE_FM_TUNER;
import static android.media.AudioManager.AUDIOFOCUS_GAIN;
import static android.media.AudioManager.AUDIOFOCUS_GAIN_TRANSIENT_MAY_DUCK;
import static android.media.AudioManager.AUDIOFOCUS_LOSS;
import static android.media.AudioManager.AUDIOFOCUS_LOSS_TRANSIENT;
import static android.media.AudioManager.AUDIOFOCUS_NONE;
import static android.media.AudioManager.AUDIOFOCUS_REQUEST_GRANTED;
import static android.media.AudioManager.ERROR;
import static android.media.AudioManager.EXTRA_VOLUME_STREAM_TYPE;
import static android.media.AudioManager.FLAG_FROM_KEY;
import static android.media.AudioManager.FLAG_PLAY_SOUND;
import static android.media.AudioManager.FLAG_SHOW_UI;
import static android.media.AudioManager.MASTER_MUTE_CHANGED_ACTION;
import static android.media.AudioManager.STREAM_MUSIC;
import static android.media.AudioManager.SUCCESS;
import static android.media.AudioManager.VOLUME_CHANGED_ACTION;
import static android.media.audio.common.AudioDeviceDescription.CONNECTION_BUS;
import static android.media.audio.common.AudioDeviceType.OUT_DEVICE;
import static android.media.audio.common.AudioGainMode.JOINT;
import static android.media.audiopolicy.Flags.FLAG_ENABLE_FADE_MANAGER_CONFIGURATION;
import static android.os.Build.VERSION.SDK_INT;
import static android.view.KeyEvent.ACTION_DOWN;
import static android.view.KeyEvent.ACTION_UP;
import static android.view.KeyEvent.KEYCODE_UNKNOWN;
import static android.view.KeyEvent.KEYCODE_VOLUME_DOWN;
import static android.view.KeyEvent.KEYCODE_VOLUME_MUTE;
import static android.view.KeyEvent.KEYCODE_VOLUME_UP;

import static com.android.car.R.bool.audioPersistMasterMuteState;
import static com.android.car.R.bool.audioUseCarVolumeGroupEvent;
import static com.android.car.R.bool.audioUseCarVolumeGroupMuting;
import static com.android.car.R.bool.audioUseCoreRouting;
import static com.android.car.R.bool.audioUseCoreVolume;
import static com.android.car.R.bool.audioUseDynamicRouting;
import static com.android.car.R.bool.audioUseFadeManagerConfiguration;
import static com.android.car.R.bool.audioUseHalDuckingSignals;
import static com.android.car.R.bool.audioUseMinMaxActivationVolume;
import static com.android.car.R.integer.audioVolumeAdjustmentContextsVersion;
import static com.android.car.R.integer.audioVolumeKeyEventTimeoutMs;
import static com.android.car.audio.CarAudioService.CAR_DEFAULT_AUDIO_ATTRIBUTE;
import static com.android.car.audio.CarHalAudioUtils.usageToMetadata;
import static com.android.car.audio.GainBuilder.DEFAULT_GAIN;
import static com.android.car.audio.GainBuilder.MAX_GAIN;
import static com.android.car.audio.GainBuilder.MIN_GAIN;
import static com.android.car.audio.GainBuilder.STEP_SIZE;
import static com.android.dx.mockito.inline.extended.ExtendedMockito.doReturn;
import static com.android.dx.mockito.inline.extended.ExtendedMockito.verify;

import static org.junit.Assert.assertThrows;
import static org.mockito.ArgumentMatchers.any;
import static org.mockito.ArgumentMatchers.anyBoolean;
import static org.mockito.ArgumentMatchers.anyInt;
import static org.mockito.ArgumentMatchers.anyString;
import static org.mockito.ArgumentMatchers.eq;
import static org.mockito.Mockito.atLeastOnce;
import static org.mockito.Mockito.mock;
import static org.mockito.Mockito.never;
import static org.mockito.Mockito.reset;
import static org.mockito.Mockito.times;
import static org.mockito.Mockito.when;

import android.annotation.NonNull;
import android.car.Car;
import android.car.CarOccupantZoneManager;
import android.car.ICarOccupantZoneCallback;
import android.car.VehicleAreaSeat;
import android.car.builtin.media.AudioManagerHelper;
import android.car.builtin.media.AudioManagerHelper.AudioPatchInfo;
import android.car.builtin.os.UserManagerHelper;
import android.car.feature.Flags;
import android.car.media.CarAudioManager;
import android.car.media.CarAudioPatchHandle;
import android.car.media.CarAudioZoneConfigInfo;
import android.car.media.CarVolumeGroupEvent;
import android.car.media.CarVolumeGroupInfo;
import android.car.media.IAudioZoneConfigurationsChangeCallback;
import android.car.media.IAudioZonesMirrorStatusCallback;
import android.car.media.ICarVolumeEventCallback;
import android.car.media.IMediaAudioRequestStatusCallback;
import android.car.media.IPrimaryZoneMediaAudioRequestCallback;
import android.car.media.ISwitchAudioZoneConfigCallback;
import android.car.settings.CarSettings;
import android.car.test.mocks.AbstractExtendedMockitoTestCase;
import android.car.test.mocks.MockSettings;
import android.car.test.util.TemporaryFile;
import android.content.BroadcastReceiver;
import android.content.ContentResolver;
import android.content.Context;
import android.content.Intent;
import android.content.pm.PackageManager;
import android.content.res.Resources;
import android.hardware.automotive.audiocontrol.AudioGainConfigInfo;
import android.hardware.automotive.audiocontrol.IAudioControl;
import android.hardware.automotive.audiocontrol.Reasons;
import android.media.AudioAttributes;
import android.media.AudioDeviceAttributes;
import android.media.AudioDeviceCallback;
import android.media.AudioDeviceInfo;
import android.media.AudioFocusInfo;
import android.media.AudioGain;
import android.media.AudioManager;
import android.media.AudioManager.AudioPlaybackCallback;
import android.media.AudioManager.AudioServerStateCallback;
import android.media.AudioPlaybackConfiguration;
import android.media.IAudioService;
import android.media.audio.common.AudioDevice;
import android.media.audio.common.AudioDeviceAddress;
import android.media.audio.common.AudioDeviceDescription;
import android.media.audio.common.AudioPort;
import android.media.audio.common.AudioPortDeviceExt;
import android.media.audio.common.AudioPortExt;
import android.media.audiopolicy.AudioPolicy;
import android.net.Uri;
import android.os.Binder;
import android.os.Build;
import android.os.IBinder;
import android.os.RemoteException;
import android.os.ServiceManager;
import android.os.SystemProperties;
import android.os.UserHandle;
import android.platform.test.flag.junit.SetFlagsRule;
import android.provider.Settings;
import android.telephony.TelephonyManager;
import android.util.Log;
import android.util.NoSuchPropertyException;
import android.view.KeyEvent;

import androidx.test.core.app.ApplicationProvider;

import com.android.car.CarInputService;
import com.android.car.CarLocalServices;
import com.android.car.CarOccupantZoneService;
import com.android.car.R;
import com.android.car.audio.hal.AudioControlFactory;
import com.android.car.audio.hal.AudioControlWrapper;
import com.android.car.audio.hal.AudioControlWrapper.AudioControlDeathRecipient;
import com.android.car.audio.hal.AudioControlWrapperAidl;
import com.android.car.audio.hal.HalAudioDeviceInfo;
import com.android.car.audio.hal.HalAudioGainCallback;
import com.android.car.audio.hal.HalAudioModuleChangeCallback;
import com.android.car.audio.hal.HalFocusListener;
import com.android.car.oem.CarOemAudioDuckingProxyService;
import com.android.car.oem.CarOemAudioFocusProxyService;
import com.android.car.oem.CarOemAudioVolumeProxyService;
import com.android.car.oem.CarOemProxyService;

import org.junit.After;
import org.junit.Before;
import org.junit.Rule;
import org.junit.Test;
import org.mockito.ArgumentCaptor;
import org.mockito.Captor;
import org.mockito.Mock;

import java.io.InputStream;
import java.util.ArrayList;
import java.util.Arrays;
import java.util.List;
import java.util.concurrent.CountDownLatch;
import java.util.concurrent.TimeUnit;

public final class CarAudioServiceUnitTest extends AbstractExtendedMockitoTestCase {
    private static final String TAG = CarAudioServiceUnitTest.class.getSimpleName();
    private static final long TEST_CALLBACK_TIMEOUT_MS = 100;
    private static final long TEST_ZONE_CONFIG_CALLBACK_TIMEOUT_MS = 350;
    private static final int VOLUME_KEY_EVENT_TIMEOUT_MS = 3000;
    private static final int AUDIO_CONTEXT_PRIORITY_LIST_VERSION_ONE = 1;
    private static final int AUDIO_CONTEXT_PRIORITY_LIST_VERSION_TWO = 2;
    private static final String MEDIA_TEST_DEVICE = "media_bus_device";
    private static final String OEM_TEST_DEVICE = "oem_bus_device";
    private static final String MIRROR_TEST_DEVICE = "mirror_bus_device";
    private static final String NAVIGATION_TEST_DEVICE = "navigation_bus_device";
    private static final String CALL_TEST_DEVICE = "call_bus_device";
    private static final String NOTIFICATION_TEST_DEVICE = "notification_bus_device";
    private static final String VOICE_TEST_DEVICE = "voice_bus_device";
    private static final String RING_TEST_DEVICE = "ring_bus_device";
    private static final String ALARM_TEST_DEVICE = "alarm_bus_device";
    private static final String SYSTEM_BUS_DEVICE = "system_bus_device";
    private static final String SECONDARY_TEST_DEVICE_CONFIG_0 = "secondary_zone_bus_100";
    private static final String SECONDARY_TEST_DEVICE_CONFIG_1_0 = "secondary_zone_bus_200";
    private static final String SECONDARY_TEST_DEVICE_CONFIG_1_1 = "secondary_zone_bus_201";
    private static final String TEST_BT_DEVICE = "08:67:53:09";
    private static final String TERTIARY_TEST_DEVICE_1 = "tertiary_zone_bus_100";
    private static final String TERTIARY_TEST_DEVICE_2 = "tertiary_zone_bus_200";
    private static final String QUATERNARY_TEST_DEVICE_1 = "quaternary_zone_bus_1";
    private static final String TEST_REAR_ROW_3_DEVICE = "rear_row_three_zone_bus_1";
    private static final String PRIMARY_ZONE_MICROPHONE_ADDRESS = "Built-In Mic";
    private static final String PRIMARY_ZONE_FM_TUNER_ADDRESS = "FM Tuner";
    private static final String SECONDARY_ZONE_CONFIG_NAME_1 = "secondary zone config 1";
    private static final String SECONDARY_ZONE_CONFIG_NAME_2 = "secondary zone config 2";
    public static final String SECONDARY_ZONE_BT_CONFIG_NAME = "secondary BT zone config 0";
    private static final String DEFAULT_CONFIG_NAME_DYNAMIC_DEVICES = "primary zone config 0";
    private static final String PRIMARY_CONFIG_NAME_DYNAMIC_DEVICES = "primary zone BT media";
    private static final String TERTIARY_CONFIG_NAME_DYNAMIC_DEVICES =
            "primary zone headphones media";
    private static final String MIRROR_OFF_SIGNAL = "mirroring=off";
    // From the car audio configuration file in /res/raw/car_audio_configuration.xml
    private static final int TEST_REAR_LEFT_ZONE_ID = 1;
    private static final int TEST_REAR_RIGHT_ZONE_ID = 2;
    private static final int TEST_FRONT_ZONE_ID = 3;
    private static final int TEST_REAR_ROW_3_ZONE_ID = 4;
    public static final int[] TEST_MIRROR_AUDIO_ZONES = new int[]{TEST_REAR_LEFT_ZONE_ID,
            TEST_REAR_RIGHT_ZONE_ID};
    private static final int OUT_OF_RANGE_ZONE = TEST_REAR_ROW_3_ZONE_ID + 1;
    private static final int PRIMARY_ZONE_VOLUME_GROUP_COUNT = 4;
    private static final int SECONDARY_ZONE_VOLUME_GROUP_COUNT = 1;
    private static final int SECONDARY_ZONE_VOLUME_GROUP_ID = SECONDARY_ZONE_VOLUME_GROUP_COUNT - 1;
    private static final int TEST_PRIMARY_ZONE_GROUP_0 = 0;
    private static final int TEST_PRIMARY_ZONE_GROUP_1 = 1;
    private static final int TEST_PRIMARY_ZONE_GROUP_2 = 2;
    private static final int TEST_SECONDARY_ZONE_GROUP_0 = 0;
    private static final int TEST_SECONDARY_ZONE_GROUP_1 = 1;
    private static final int TEST_FLAGS = 0;
    private static final float TEST_VALUE = -.75f;
    private static final float INVALID_TEST_VALUE = -1.5f;
    private static final int TEST_DISPLAY_TYPE = 2;
    private static final int TEST_SEAT = 2;
    private static final int PRIMARY_OCCUPANT_ZONE = 0;
    private static final int INVALID_STATUS = 0;

    private static final int TEST_DRIVER_OCCUPANT_ZONE_ID = 1;
    private static final int TEST_REAR_LEFT_OCCUPANT_ZONE_ID = 2;
    private static final int TEST_REAR_RIGHT_OCCUPANT_ZONE_ID = 3;
    private static final int TEST_FRONT_OCCUPANT_ZONE_ID = 4;
    private static final int TEST_REAR_ROW_3_OCCUPANT_ZONE_ID = 5;
    private static final int TEST_UNASSIGNED_OCCUPANT_ZONE_ID = 6;

    private static final int TEST_MEDIA_PORT_ID = 0;
    private static final int TEST_NAV_PORT_ID = 1;
    private static final String TEST_MEDIA_PORT_NAME = "Media bus";
    private static final String TEST_NAV_PORT_NAME = "Nav bus";
    private static final int TEST_GAIN_MIN_VALUE = -3000;
    private static final int TEST_GAIN_MAX_VALUE = -1000;
    private static final int TEST_GAIN_DEFAULT_VALUE = -2000;
    private static final int TEST_GAIN_STEP_VALUE = 2;

    private static final CarOccupantZoneManager.OccupantZoneInfo TEST_DRIVER_OCCUPANT =
            getOccupantInfo(TEST_DRIVER_OCCUPANT_ZONE_ID,
                    CarOccupantZoneManager.OCCUPANT_TYPE_DRIVER,
                    VehicleAreaSeat.SEAT_ROW_1_LEFT);
    private static final CarOccupantZoneManager.OccupantZoneInfo
            TEST_REAR_RIGHT_PASSENGER_OCCUPANT =
            getOccupantInfo(TEST_REAR_RIGHT_OCCUPANT_ZONE_ID,
                    CarOccupantZoneManager.OCCUPANT_TYPE_REAR_PASSENGER,
                    VehicleAreaSeat.SEAT_ROW_2_RIGHT);
    private static final CarOccupantZoneManager.OccupantZoneInfo
            TEST_FRONT_PASSENGER_OCCUPANT =
            getOccupantInfo(TEST_FRONT_OCCUPANT_ZONE_ID,
                    CarOccupantZoneManager.OCCUPANT_TYPE_FRONT_PASSENGER,
                    VehicleAreaSeat.SEAT_ROW_1_RIGHT);
    private static final CarOccupantZoneManager.OccupantZoneInfo
            TEST_REAR_LEFT_PASSENGER_OCCUPANT =
            getOccupantInfo(TEST_REAR_LEFT_OCCUPANT_ZONE_ID,
                    CarOccupantZoneManager.OCCUPANT_TYPE_REAR_PASSENGER,
                    VehicleAreaSeat.SEAT_ROW_2_LEFT);

    private static final CarOccupantZoneManager.OccupantZoneInfo
            TEST_REAR_ROW_3_PASSENGER_OCCUPANT =
            getOccupantInfo(TEST_REAR_ROW_3_OCCUPANT_ZONE_ID,
                    CarOccupantZoneManager.OCCUPANT_TYPE_REAR_PASSENGER,
                    VehicleAreaSeat.SEAT_ROW_3_LEFT);

    private static final String PROPERTY_RO_ENABLE_AUDIO_PATCH =
            "ro.android.car.audio.enableaudiopatch";

    private static final int MEDIA_APP_UID = 1086753;
    private static final int TEST_REAR_RIGHT_UID = 1286753;
    private static final String MEDIA_CLIENT_ID = "media-client-id";
    private static final String MEDIA_PACKAGE_NAME = "com.android.car.audio";
    private static final int MEDIA_EMPTY_FLAG = 0;
    private static final String REGISTRATION_ID = "meh";
    private static final int MEDIA_VOLUME_GROUP_ID = 0;
    private static final int NAVIGATION_VOLUME_GROUP_ID = 1;
    private static final int INVALID_USAGE = -1;
    private static final int INVALID_AUDIO_FEATURE = -1;
    private static final int TEST_DRIVER_USER_ID = 10;
    private static final int TEST_REAR_LEFT_USER_ID = 11;
    private static final int TEST_REAR_RIGHT_USER_ID = 12;
    private static final int TEST_FRONT_PASSENGER_USER_ID = 13;
    private static final int TEST_REAR_ROW_3_PASSENGER_USER_ID = 14;
    private static final int TEST_GAIN_INDEX = 4;

    // TODO(b/273800524): create a utility test class for audio attributes.
    private static final AudioAttributes ATTRIBUTES_UNKNOWN =
            CarAudioContext.getAudioAttributeFromUsage(USAGE_UNKNOWN);
    private static final AudioAttributes ATTRIBUTES_GAME =
            CarAudioContext.getAudioAttributeFromUsage(USAGE_GAME);
    private static final AudioAttributes ATTRIBUTES_MEDIA =
            CarAudioContext.getAudioAttributeFromUsage(USAGE_MEDIA);
    private static final AudioAttributes ATTRIBUTES_NOTIFICATION =
            CarAudioContext.getAudioAttributeFromUsage(USAGE_NOTIFICATION);
    private static final AudioAttributes ATTRIBUTES_NOTIFICATION_EVENT =
            CarAudioContext.getAudioAttributeFromUsage(USAGE_NOTIFICATION_EVENT);
    private static final AudioAttributes ATTRIBUTES_ANNOUNCEMENT =
            CarAudioContext.getAudioAttributeFromUsage(USAGE_ANNOUNCEMENT);
    private static final AudioAttributes ATTRIBUTES_ASSISTANCE_NAVIGATION_GUIDANCE =
            CarAudioContext.getAudioAttributeFromUsage(USAGE_ASSISTANCE_NAVIGATION_GUIDANCE);
    private static final AudioAttributes ATTRIBUTES_ASSISTANCE_ACCESSIBILITY =
            CarAudioContext.getAudioAttributeFromUsage(USAGE_ASSISTANCE_ACCESSIBILITY);
    private static final AudioAttributes ATTRIBUTES_ASSISTANT =
            CarAudioContext.getAudioAttributeFromUsage(USAGE_ASSISTANT);
    private static final AudioAttributes ATTRIBUTES_NOTIFICATION_RINGTONE =
            CarAudioContext.getAudioAttributeFromUsage(USAGE_NOTIFICATION_RINGTONE);
    private static final AudioAttributes ATTRIBUTES_VOICE_COMMUNICATION =
            CarAudioContext.getAudioAttributeFromUsage(USAGE_VOICE_COMMUNICATION);
    private static final AudioAttributes ATTRIBUTES_CALL_ASSISTANT =
            CarAudioContext.getAudioAttributeFromUsage(USAGE_CALL_ASSISTANT);
    private static final AudioAttributes ATTRIBUTES_VOICE_COMMUNICATION_SIGNALLING =
            CarAudioContext.getAudioAttributeFromUsage(USAGE_VOICE_COMMUNICATION_SIGNALLING);
    private static final AudioAttributes ATTRIBUTES_ALARM =
            CarAudioContext.getAudioAttributeFromUsage(USAGE_ALARM);
    private static final AudioAttributes ATTRIBUTES_ASSISTANCE_SONIFICATION =
            CarAudioContext.getAudioAttributeFromUsage(USAGE_ASSISTANCE_SONIFICATION);
    private static final AudioAttributes ATTRIBUTES_EMERGENCY =
            CarAudioContext.getAudioAttributeFromUsage(USAGE_EMERGENCY);
    private static final AudioAttributes ATTRIBUTES_SAFETY =
            CarAudioContext.getAudioAttributeFromUsage(USAGE_SAFETY);
    private static final AudioAttributes ATTRIBUTES_VEHICLE_STATUS =
            CarAudioContext.getAudioAttributeFromUsage(USAGE_VEHICLE_STATUS);

    private static final List<AudioAttributes> TEST_PRIMARY_ZONE_AUDIO_ATTRIBUTES_0 = List.of(
            ATTRIBUTES_UNKNOWN, ATTRIBUTES_GAME, ATTRIBUTES_MEDIA, ATTRIBUTES_NOTIFICATION,
            ATTRIBUTES_NOTIFICATION_EVENT, ATTRIBUTES_ANNOUNCEMENT);

    private static final List<AudioAttributes> TEST_PRIMARY_ZONE_AUDIO_ATTRIBUTES_1 = List.of(
            ATTRIBUTES_ASSISTANCE_NAVIGATION_GUIDANCE, ATTRIBUTES_ASSISTANCE_ACCESSIBILITY,
            ATTRIBUTES_ASSISTANT);

    private static final List<AudioAttributes> TEST_SECONDARY_ZONE_AUDIO_ATTRIBUTES_DEFAULT =
            List.of(ATTRIBUTES_UNKNOWN, ATTRIBUTES_GAME, ATTRIBUTES_MEDIA,
                    ATTRIBUTES_ASSISTANCE_NAVIGATION_GUIDANCE, ATTRIBUTES_ASSISTANCE_ACCESSIBILITY,
                    ATTRIBUTES_ASSISTANT, ATTRIBUTES_NOTIFICATION_RINGTONE,
                    ATTRIBUTES_VOICE_COMMUNICATION, ATTRIBUTES_CALL_ASSISTANT,
                    ATTRIBUTES_VOICE_COMMUNICATION_SIGNALLING, ATTRIBUTES_ALARM,
                    ATTRIBUTES_NOTIFICATION, ATTRIBUTES_NOTIFICATION_EVENT,
                    ATTRIBUTES_ASSISTANCE_SONIFICATION, ATTRIBUTES_EMERGENCY, ATTRIBUTES_SAFETY,
                    ATTRIBUTES_VEHICLE_STATUS, ATTRIBUTES_ANNOUNCEMENT);

    private static final List<AudioAttributes> TEST_SECONDARY_ZONE_AUDIO_ATTRIBUTES_0 = List.of(
            ATTRIBUTES_UNKNOWN, ATTRIBUTES_GAME, ATTRIBUTES_MEDIA,
            ATTRIBUTES_ASSISTANCE_NAVIGATION_GUIDANCE, ATTRIBUTES_ASSISTANCE_ACCESSIBILITY,
            ATTRIBUTES_ASSISTANT, ATTRIBUTES_NOTIFICATION, ATTRIBUTES_NOTIFICATION_EVENT,
            ATTRIBUTES_ANNOUNCEMENT);

    private static final List<AudioAttributes> TEST_SECONDARY_ZONE_AUDIO_ATTRIBUTES_1 = List.of(
            ATTRIBUTES_NOTIFICATION_RINGTONE, ATTRIBUTES_VOICE_COMMUNICATION,
            ATTRIBUTES_CALL_ASSISTANT, ATTRIBUTES_VOICE_COMMUNICATION_SIGNALLING, ATTRIBUTES_ALARM,
            ATTRIBUTES_ASSISTANCE_SONIFICATION, ATTRIBUTES_EMERGENCY, ATTRIBUTES_SAFETY,
            ATTRIBUTES_VEHICLE_STATUS);

    private static final AudioFocusInfo TEST_AUDIO_FOCUS_INFO =
            new AudioFocusInfo(CarAudioContext
                    .getAudioAttributeFromUsage(USAGE_VOICE_COMMUNICATION), MEDIA_APP_UID,
            MEDIA_CLIENT_ID, "com.android.car.audio",
            AUDIOFOCUS_GAIN_TRANSIENT_MAY_DUCK, AUDIOFOCUS_NONE, /* flags= */ 0,
            Build.VERSION.SDK_INT);

    private static final AudioFocusInfo TEST_REAR_RIGHT_AUDIO_FOCUS_INFO =
            new AudioFocusInfo(CarAudioContext
            .getAudioAttributeFromUsage(USAGE_MEDIA), TEST_REAR_RIGHT_UID,
            MEDIA_CLIENT_ID, "com.android.car.audio",
            AUDIOFOCUS_GAIN_TRANSIENT_MAY_DUCK, AUDIOFOCUS_NONE, /* flags= */ 0,
            Build.VERSION.SDK_INT);

    @Mock
    private Context mMockContext;
    @Mock
    private TelephonyManager mMockTelephonyManager;
    @Mock
    private AudioManager mAudioManager;
    @Mock
    private Resources mMockResources;
    @Mock
    private ContentResolver mMockContentResolver;
    @Mock
    IBinder mBinder;
    @Mock
    IBinder mVolumeCallbackBinder;
    @Mock
    IAudioControl mAudioControl;
    @Mock
    private PackageManager mMockPackageManager;
    @Mock
    private CarOccupantZoneService mMockOccupantZoneService;
    @Mock
    private CarOemProxyService mMockCarOemProxyService;
    @Mock
    private IAudioService mMockAudioService;
    @Mock
    private Uri mNavSettingUri;
    @Mock
    private AudioControlWrapperAidl mAudioControlWrapperAidl;
    @Mock
    private CarVolumeCallbackHandler mCarVolumeCallbackHandler;
    @Mock
    private CarInputService mMockCarInputService;

    // Not used directly, but sets proper mockStatic() expectations on Settings
    @SuppressWarnings("UnusedVariable")
    private MockSettings mMockSettings;

    private boolean mPersistMasterMute = true;
    private boolean mUseDynamicRouting = true;
    private boolean mUseHalAudioDucking = true;
    private boolean mUseCarVolumeGroupMuting = true;
    private boolean mUseCarVolumeGroupEvents = true;
    private boolean mUseMinMaxActivationVolume = true;

    private TemporaryFile mTempCarAudioConfigFile;
    private TemporaryFile mTempCarAudioFadeConfigFile;

    private Context mContext;
    private AudioDeviceInfo mMicrophoneInputDevice;
    private AudioDeviceInfo mFmTunerInputDevice;
    private AudioDeviceInfo mMediaOutputDevice;
    private AudioDeviceInfo mNotificationOutpuBus;
    private AudioDeviceInfo mNavOutputDevice;
    private AudioDeviceInfo mVoiceOutpuBus;
    private AudioDeviceInfo mSecondaryConfig0Group0Device;
    private AudioDeviceInfo mSecondaryConfig1Group0Device;
    private AudioDeviceInfo mSecondaryConfig1Group1Device;

    private AudioDeviceInfo mBTAudioDeviceInfo;

    private CarVolumeGroupInfo mTestPrimaryZoneVolumeInfo0;
    private CarVolumeGroupInfo mTestPrimaryZoneUmMutedVolueInfo0;
    private CarVolumeGroupInfo mTestPrimaryZoneVolumeInfo1;
    private CarVolumeGroupInfo mTestSecondaryConfig0VolumeGroup0Info;
    private CarVolumeGroupInfo mTestSecondaryZoneConfig1VolumeInfo0;
    private CarVolumeGroupInfo mTestSecondaryZoneConfig1VolumeInfo1;

    private CarVolumeGroupEvent mTestCarVolumeGroupEvent;
    private CarVolumeGroupEvent mTestCarMuteGroupEvent;
    private CarVolumeGroupEvent mTestCarZoneReconfigurationEvent;

    @Captor
    private ArgumentCaptor<BroadcastReceiver> mVolumeReceiverCaptor;

    private int mRegistrationCount = 0;
    private List<Integer> mAudioPolicyRegistrationStatus = new ArrayList<>();

    @Rule
    public final SetFlagsRule mSetFlagsRule = new SetFlagsRule();

    public CarAudioServiceUnitTest() {
        super(CarAudioService.TAG);
    }

    @Override
    protected void onSessionBuilder(CustomMockitoSessionBuilder session) {
        mMockSettings = new MockSettings(session);
        session
                .spyStatic(AudioManager.class)
                .spyStatic(AudioManagerHelper.class)
                .spyStatic(AudioControlWrapperAidl.class)
                .spyStatic(CoreAudioHelper.class)
                .spyStatic(AudioControlFactory.class)
                .spyStatic(SystemProperties.class)
                .spyStatic(ServiceManager.class)
                .spyStatic(Car.class);
    }

    @Before
    public void setUp() throws Exception {
        mContext = ApplicationProvider.getApplicationContext();

        mockCarGetPlatformVersion(UPSIDE_DOWN_CAKE_0);

        mockCoreAudioRoutingAndVolume();
        mockGrantCarControlAudioSettingsPermission();

        setUpAudioControlHAL();
        setUpService();

        when(Settings.Secure.getUriFor(
                CarSettings.Secure.KEY_AUDIO_FOCUS_NAVIGATION_REJECTED_DURING_CALL))
                .thenReturn(mNavSettingUri);
    }

    @After
    public void tearDown() throws Exception {
        if (mTempCarAudioConfigFile != null) {
            mTempCarAudioConfigFile.close();
        }
        if (mTempCarAudioFadeConfigFile != null) {
            mTempCarAudioFadeConfigFile.close();
        }
        CarLocalServices.removeServiceForTest(CarOemProxyService.class);
        CarLocalServices.removeServiceForTest(CarOccupantZoneService.class);
    }

    private void setUpAudioControlHAL() {
        when(mBinder.queryLocalInterface(anyString())).thenReturn(mAudioControl);
        doReturn(mBinder).when(AudioControlWrapperAidl::getService);
        when(mAudioControlWrapperAidl.supportsFeature(
                AudioControlWrapper.AUDIOCONTROL_FEATURE_AUDIO_DUCKING)).thenReturn(true);
        when(mAudioControlWrapperAidl.supportsFeature(
                AudioControlWrapper.AUDIOCONTROL_FEATURE_AUDIO_FOCUS)).thenReturn(true);
        when(mAudioControlWrapperAidl.supportsFeature(
                AudioControlWrapper.AUDIOCONTROL_FEATURE_AUDIO_GAIN_CALLBACK)).thenReturn(true);
        when(mAudioControlWrapperAidl.supportsFeature(
                AudioControlWrapper.AUDIOCONTROL_FEATURE_AUDIO_GROUP_MUTING)).thenReturn(true);
        when(mAudioControlWrapperAidl.supportsFeature(
                AudioControlWrapper.AUDIOCONTROL_FEATURE_AUDIO_MODULE_CALLBACK)).thenReturn(true);
        doReturn(mAudioControlWrapperAidl)
                .when(() -> AudioControlFactory.newAudioControl());
    }

    private void setUpService() throws Exception {
        when(mMockContext.getSystemService(Context.TELEPHONY_SERVICE))
                .thenReturn(mMockTelephonyManager);
        when(mMockContext.getSystemService(Context.AUDIO_SERVICE))
                .thenReturn(mAudioManager);
        when(mMockContext.getPackageManager()).thenReturn(mMockPackageManager);
        doReturn(true)
                .when(() -> AudioManagerHelper
                        .setAudioDeviceGain(any(), any(), anyInt(), anyBoolean()));
        doReturn(true)
                .when(() -> SystemProperties.getBoolean(PROPERTY_RO_ENABLE_AUDIO_PATCH, false));

        when(mMockOccupantZoneService.getUserForOccupant(TEST_DRIVER_OCCUPANT_ZONE_ID))
                .thenReturn(TEST_DRIVER_USER_ID);
        when(mMockOccupantZoneService.getDriverUserId()).thenReturn(TEST_DRIVER_USER_ID);
        when(mMockOccupantZoneService.getAudioZoneIdForOccupant(TEST_DRIVER_OCCUPANT_ZONE_ID))
                .thenReturn(PRIMARY_AUDIO_ZONE);
        when(mMockOccupantZoneService.getOccupantZoneForUser(UserHandle.of(TEST_DRIVER_USER_ID)))
                .thenReturn(TEST_DRIVER_OCCUPANT);

        when(mMockOccupantZoneService.getUserForOccupant(TEST_REAR_LEFT_OCCUPANT_ZONE_ID))
                .thenReturn(TEST_REAR_LEFT_USER_ID);
        when(mMockOccupantZoneService.getUserForOccupant(TEST_REAR_RIGHT_OCCUPANT_ZONE_ID))
                .thenReturn(TEST_REAR_RIGHT_USER_ID);
        when(mMockOccupantZoneService.getUserForOccupant(TEST_FRONT_OCCUPANT_ZONE_ID))
                .thenReturn(TEST_FRONT_PASSENGER_USER_ID);
        when(mMockOccupantZoneService.getUserForOccupant(TEST_REAR_ROW_3_OCCUPANT_ZONE_ID))
                .thenReturn(TEST_REAR_ROW_3_PASSENGER_USER_ID);
        when(mMockOccupantZoneService.getAudioZoneIdForOccupant(TEST_REAR_LEFT_OCCUPANT_ZONE_ID))
                .thenReturn(TEST_REAR_LEFT_ZONE_ID);
        when(mMockOccupantZoneService.getAudioZoneIdForOccupant(TEST_REAR_RIGHT_OCCUPANT_ZONE_ID))
                .thenReturn(TEST_REAR_RIGHT_ZONE_ID);
        when(mMockOccupantZoneService.getAudioZoneIdForOccupant(TEST_FRONT_OCCUPANT_ZONE_ID))
                .thenReturn(TEST_FRONT_PASSENGER_USER_ID);
        when(mMockOccupantZoneService.getAudioZoneIdForOccupant(TEST_REAR_ROW_3_ZONE_ID))
                .thenReturn(TEST_REAR_ROW_3_PASSENGER_USER_ID);
        when(mMockOccupantZoneService.getOccupantZoneForUser(
                UserHandle.of(TEST_REAR_RIGHT_USER_ID))).thenReturn(
                TEST_REAR_RIGHT_PASSENGER_OCCUPANT);
        when(mMockOccupantZoneService.getOccupantZoneForUser(
                UserHandle.of(TEST_FRONT_PASSENGER_USER_ID))).thenReturn(
                TEST_FRONT_PASSENGER_OCCUPANT);
        when(mMockOccupantZoneService.getOccupantZoneForUser(
                UserHandle.of(TEST_REAR_LEFT_USER_ID))).thenReturn(
                TEST_REAR_LEFT_PASSENGER_OCCUPANT);
        when(mMockOccupantZoneService.getOccupantForAudioZoneId(TEST_REAR_ROW_3_ZONE_ID))
                .thenReturn(TEST_REAR_ROW_3_PASSENGER_OCCUPANT);
        when(mMockOccupantZoneService.getOccupantForAudioZoneId(TEST_REAR_RIGHT_ZONE_ID))
                .thenReturn(TEST_REAR_RIGHT_PASSENGER_OCCUPANT);
        when(mMockOccupantZoneService.getOccupantForAudioZoneId(TEST_FRONT_ZONE_ID))
                .thenReturn(TEST_FRONT_PASSENGER_OCCUPANT);
        when(mMockOccupantZoneService.getOccupantForAudioZoneId(TEST_REAR_LEFT_ZONE_ID))
                .thenReturn(TEST_REAR_LEFT_PASSENGER_OCCUPANT);
        when(mMockOccupantZoneService.getOccupantForAudioZoneId(TEST_REAR_ROW_3_ZONE_ID))
                .thenReturn(TEST_REAR_ROW_3_PASSENGER_OCCUPANT);

        CarLocalServices.removeServiceForTest(CarOccupantZoneService.class);
        CarLocalServices.addService(CarOccupantZoneService.class, mMockOccupantZoneService);
        CarLocalServices.removeServiceForTest(CarInputService.class);
        CarLocalServices.addService(CarInputService.class, mMockCarInputService);

        CarLocalServices.removeServiceForTest(CarOemProxyService.class);
        CarLocalServices.addService(CarOemProxyService.class, mMockCarOemProxyService);

        setUpAudioManager();

        setUpResources();
    }

    private void setUpAudioManager() throws Exception {
        AudioDeviceInfo[] outputDevices = generateOutputDeviceInfos();
        AudioDeviceInfo[] inputDevices = generateInputDeviceInfos();
        mTestPrimaryZoneVolumeInfo0 =
                new CarVolumeGroupInfo.Builder("config 0 group " + TEST_PRIMARY_ZONE_GROUP_0,
                        PRIMARY_AUDIO_ZONE, TEST_PRIMARY_ZONE_GROUP_0).setMuted(true)
                        .setMinVolumeGainIndex(0).setMaxVolumeGainIndex(MAX_GAIN / STEP_SIZE)
                        .setVolumeGainIndex(DEFAULT_GAIN / STEP_SIZE)
                        .setAudioAttributes(TEST_PRIMARY_ZONE_AUDIO_ATTRIBUTES_0)
                        .setAudioDeviceAttributes(List.of(
                                new AudioDeviceAttributes(mNotificationOutpuBus),
                                new AudioDeviceAttributes(mMediaOutputDevice)))
                        .setMinActivationVolumeGainIndex(0)
                        .setMaxActivationVolumeGainIndex(MAX_GAIN / STEP_SIZE).build();
        mTestPrimaryZoneUmMutedVolueInfo0 =
                new CarVolumeGroupInfo.Builder("config 0 group " + TEST_PRIMARY_ZONE_GROUP_0,
                        PRIMARY_AUDIO_ZONE, TEST_PRIMARY_ZONE_GROUP_0).setMuted(false)
                        .setMinVolumeGainIndex(0).setMaxVolumeGainIndex(MAX_GAIN / STEP_SIZE)
                        .setVolumeGainIndex(DEFAULT_GAIN / STEP_SIZE)
                        .setAudioAttributes(TEST_PRIMARY_ZONE_AUDIO_ATTRIBUTES_0)
                        .setAudioDeviceAttributes(List.of(
                                new AudioDeviceAttributes(mNotificationOutpuBus),
                                new AudioDeviceAttributes(mMediaOutputDevice)))
                        .setMinActivationVolumeGainIndex(0)
                        .setMaxActivationVolumeGainIndex(MAX_GAIN / STEP_SIZE).build();
        mTestPrimaryZoneVolumeInfo1 =
                new CarVolumeGroupInfo.Builder("config 0 group " + TEST_PRIMARY_ZONE_GROUP_1,
                        PRIMARY_AUDIO_ZONE, TEST_PRIMARY_ZONE_GROUP_1).setMuted(true)
                        .setMinVolumeGainIndex(0).setMaxVolumeGainIndex(MAX_GAIN / STEP_SIZE)
                        .setAudioAttributes(TEST_PRIMARY_ZONE_AUDIO_ATTRIBUTES_1)
                        .setVolumeGainIndex(DEFAULT_GAIN / STEP_SIZE)
                        .setAudioDeviceAttributes(List.of(
                                new AudioDeviceAttributes(mVoiceOutpuBus),
                                new AudioDeviceAttributes(mNavOutputDevice)))
                        .setMinActivationVolumeGainIndex(0)
                        .setMaxActivationVolumeGainIndex(MAX_GAIN / STEP_SIZE).build();
        mTestSecondaryConfig0VolumeGroup0Info =
                new CarVolumeGroupInfo.Builder("config 0 group " + TEST_SECONDARY_ZONE_GROUP_0,
                        TEST_REAR_LEFT_ZONE_ID, TEST_SECONDARY_ZONE_GROUP_0)
                        .setMinVolumeGainIndex(0).setMaxVolumeGainIndex(MAX_GAIN / STEP_SIZE)
                        .setAudioAttributes(TEST_SECONDARY_ZONE_AUDIO_ATTRIBUTES_DEFAULT)
                        .setVolumeGainIndex(DEFAULT_GAIN / STEP_SIZE)
                        .setAudioDeviceAttributes(List.of(
                                new AudioDeviceAttributes(mSecondaryConfig0Group0Device)))
                        .setMinActivationVolumeGainIndex(0)
                        .setMaxActivationVolumeGainIndex(MAX_GAIN / STEP_SIZE).build();
        mTestSecondaryZoneConfig1VolumeInfo0 =
                new CarVolumeGroupInfo.Builder("config 1 group " + TEST_SECONDARY_ZONE_GROUP_0,
                        TEST_REAR_LEFT_ZONE_ID, TEST_SECONDARY_ZONE_GROUP_0)
                        .setMinVolumeGainIndex(0).setMaxVolumeGainIndex(MAX_GAIN / STEP_SIZE)
                        .setAudioAttributes(TEST_SECONDARY_ZONE_AUDIO_ATTRIBUTES_0)
                        .setVolumeGainIndex(DEFAULT_GAIN / STEP_SIZE)
                        .setAudioDeviceAttributes(List.of(new AudioDeviceAttributes(
                                mSecondaryConfig1Group0Device)))
                        .setMinActivationVolumeGainIndex(0)
                        .setMaxActivationVolumeGainIndex(MAX_GAIN / STEP_SIZE).build();
        mTestSecondaryZoneConfig1VolumeInfo1 =
                new CarVolumeGroupInfo.Builder("config 1 group " + TEST_SECONDARY_ZONE_GROUP_1,
                        TEST_REAR_LEFT_ZONE_ID, TEST_SECONDARY_ZONE_GROUP_1)
                        .setMinVolumeGainIndex(0).setMaxVolumeGainIndex(MAX_GAIN / STEP_SIZE)
                        .setAudioAttributes(TEST_SECONDARY_ZONE_AUDIO_ATTRIBUTES_1)
                        .setVolumeGainIndex(DEFAULT_GAIN / STEP_SIZE)
                        .setAudioDeviceAttributes(List.of(new AudioDeviceAttributes(
                                mSecondaryConfig1Group1Device)))
                        .setMinActivationVolumeGainIndex(0)
                        .setMaxActivationVolumeGainIndex(MAX_GAIN / STEP_SIZE).build();
        mTestCarVolumeGroupEvent =
                new CarVolumeGroupEvent.Builder(List.of(mTestPrimaryZoneUmMutedVolueInfo0),
                        CarVolumeGroupEvent.EVENT_TYPE_VOLUME_GAIN_INDEX_CHANGED,
                        List.of(CarVolumeGroupEvent.EXTRA_INFO_VOLUME_INDEX_CHANGED_BY_UI)).build();
        mTestCarMuteGroupEvent =
                new CarVolumeGroupEvent.Builder(List.of(mTestPrimaryZoneUmMutedVolueInfo0),
                        CarVolumeGroupEvent.EVENT_TYPE_MUTE_CHANGED,
                        List.of(CarVolumeGroupEvent.EXTRA_INFO_VOLUME_INDEX_CHANGED_BY_UI)).build();
        mTestCarZoneReconfigurationEvent =
                new CarVolumeGroupEvent.Builder(List.of(mTestPrimaryZoneUmMutedVolueInfo0),
                        CarVolumeGroupEvent.EVENT_TYPE_ZONE_CONFIGURATION_CHANGED,
                        List.of(CarVolumeGroupEvent.EXTRA_INFO_VOLUME_INDEX_CHANGED_BY_UI)).build();
        when(mAudioManager.getDevices(AudioManager.GET_DEVICES_OUTPUTS))
                .thenReturn(outputDevices);
        when(mAudioManager.getDevices(AudioManager.GET_DEVICES_INPUTS))
               .thenReturn(inputDevices);
        when(mMockContext.getSystemService(Context.AUDIO_SERVICE)).thenReturn(mAudioManager);

        when(mAudioManager.registerAudioPolicy(any())).thenAnswer(invocation -> {
            AudioPolicy policy = (AudioPolicy) invocation.getArguments()[0];
            policy.setRegistration(REGISTRATION_ID);

            // Only return an specific result if testing failures at different phases.
            return mAudioPolicyRegistrationStatus.isEmpty()
                    ? SUCCESS : mAudioPolicyRegistrationStatus.get(mRegistrationCount++);
        });

        IBinder mockBinder = mock(IBinder.class);
        when(mockBinder.queryLocalInterface(any())).thenReturn(mMockAudioService);
        doReturn(mockBinder).when(() -> ServiceManager.getService(Context.AUDIO_SERVICE));
    }

    private void setUpResources() {
        when(mMockContext.getContentResolver()).thenReturn(mMockContentResolver);
        when(mMockContext.createContextAsUser(any(), anyInt())).thenReturn(mMockContext);
        when(mMockContext.getResources()).thenReturn(mMockResources);
        when(mMockResources.getBoolean(audioUseDynamicRouting)).thenReturn(mUseDynamicRouting);
        when(mMockResources.getInteger(audioVolumeKeyEventTimeoutMs))
                .thenReturn(VOLUME_KEY_EVENT_TIMEOUT_MS);
        when(mMockResources.getBoolean(audioUseHalDuckingSignals)).thenReturn(mUseHalAudioDucking);
        when(mMockResources.getBoolean(audioUseCarVolumeGroupMuting))
                .thenReturn(mUseCarVolumeGroupMuting);
        when(mMockResources.getBoolean(audioUseCarVolumeGroupEvent))
                .thenReturn(mUseCarVolumeGroupEvents);
        when(mMockResources.getBoolean(audioUseMinMaxActivationVolume))
                .thenReturn(mUseMinMaxActivationVolume);
        when(mMockResources.getInteger(audioVolumeAdjustmentContextsVersion))
                .thenReturn(AUDIO_CONTEXT_PRIORITY_LIST_VERSION_ONE);
        when(mMockResources.getBoolean(audioPersistMasterMuteState)).thenReturn(mPersistMasterMute);
    }

    @Test
    public void constructor_withNullContext_fails() {
        NullPointerException thrown =
                assertThrows(NullPointerException.class, () -> new CarAudioService(null));

        expectWithMessage("Car Audio Service Construction")
                .that(thrown).hasMessageThat().contains("Context");
    }

    @Test
    public void constructor_withNullContextAndNullPath_fails() {
        NullPointerException thrown =
                assertThrows(NullPointerException.class,
                        () -> new CarAudioService(/* context= */null,
                                /* audioConfigurationPath= */ null,
                                /* carVolumeCallbackHandler= */ null,
                                /* audioFadeConfigurationPath= */ null));

        expectWithMessage("Car Audio Service Construction")
                .that(thrown).hasMessageThat().contains("Context");
    }

    @Test
    public void constructor_withLegacyMode_enableFadeManagerConfiguration_fails()
            throws Exception {
        mSetFlagsRule.enableFlags(FLAG_ENABLE_FADE_MANAGER_CONFIGURATION);
        mSetFlagsRule.enableFlags(Flags.FLAG_CAR_AUDIO_FADE_MANAGER_CONFIGURATION);
        when(mMockResources.getBoolean(audioUseDynamicRouting)).thenReturn(false);
        when(mMockResources.getBoolean(audioUseFadeManagerConfiguration)).thenReturn(true);

        IllegalArgumentException thrown = assertThrows(IllegalArgumentException.class,
                () -> setUpAudioServiceWithoutInit());

        expectWithMessage("Car audio service construction").that(thrown).hasMessageThat()
                .containsMatch("Fade manager configuration feature can not");
    }

    @Test
    public void init_withVolumeControlPolicyRegistrationError_fails() throws Exception {
        mAudioPolicyRegistrationStatus.add(ERROR);
        CarAudioService service = setUpAudioServiceWithoutInit();

        IllegalStateException thrown =
                assertThrows(IllegalStateException.class, () -> service.init());

        expectWithMessage("Audio control policy registration exception").that(thrown)
                .hasMessageThat().containsMatch("car audio service's volume control audio policy");
    }

    @Test
    public void init_withRepeatedDynamicDevicesInConfig_fails() throws Exception {
        setUpTempFileForAudioConfiguration(
                R.raw.car_audio_configuration_repeated_dynamic_devices_in_config);
        setUpTempFileForAudioFadeConfiguration(R.raw.car_audio_fade_configuration);
        CarAudioService service = setUpAudioServiceWithDynamicDevices(mTempCarAudioConfigFile,
                mTempCarAudioFadeConfigFile);

        RuntimeException thrown =
                assertThrows(RuntimeException.class, () -> service.init());

        expectWithMessage("Car audio zone config with multiple dynamic devices exception")
                .that(thrown).hasMessageThat()
                .containsMatch("Invalid zone configurations for zone");
    }

    @Test
    public void init_withFocusControlPolicyRegistrationError_fails() throws Exception {
        mAudioPolicyRegistrationStatus.add(SUCCESS);
        mAudioPolicyRegistrationStatus.add(ERROR);
        CarAudioService service = setUpAudioServiceWithoutInit();

        IllegalStateException thrown =
                assertThrows(IllegalStateException.class, () -> service.init());

        expectWithMessage("Audio control policy registration exception").that(thrown)
                .hasMessageThat().containsMatch("car audio service's focus control audio policy");
    }

    @Test
    public void init_withAudioRoutingPolicyRegistrationError_fails() throws Exception {
        mAudioPolicyRegistrationStatus.add(SUCCESS);
        mAudioPolicyRegistrationStatus.add(SUCCESS);
        mAudioPolicyRegistrationStatus.add(ERROR);
        CarAudioService service = setUpAudioServiceWithoutInit();

        IllegalStateException thrown =
                assertThrows(IllegalStateException.class, () -> service.init());

        expectWithMessage("Audio routing policy registration exception").that(thrown)
                .hasMessageThat().containsMatch("Audio routing policy registration");
    }

    @Test
    public void init_withFadeManagerConfigPolicyRegistrationError_fails() throws Exception {
        mSetFlagsRule.enableFlags(FLAG_ENABLE_FADE_MANAGER_CONFIGURATION);
        mSetFlagsRule.enableFlags(Flags.FLAG_CAR_AUDIO_FADE_MANAGER_CONFIGURATION);
        when(mMockResources.getBoolean(audioUseFadeManagerConfiguration)).thenReturn(true);
        mAudioPolicyRegistrationStatus.add(SUCCESS);
        mAudioPolicyRegistrationStatus.add(SUCCESS);
        mAudioPolicyRegistrationStatus.add(SUCCESS);
        mAudioPolicyRegistrationStatus.add(ERROR);
        CarAudioService service = setUpAudioServiceWithoutInit();

        IllegalStateException thrown =
                assertThrows(IllegalStateException.class, () -> service.init());

        expectWithMessage("Audio fade policy registration exception").that(thrown).hasMessageThat()
                .containsMatch("car audio service's fade configuration audio policy");
    }

    @Test
    public void init_initializesAudioServiceCallbacks() throws Exception {
        mSetFlagsRule.disableFlags(Flags.FLAG_CAR_AUDIO_DYNAMIC_DEVICES);
        CarAudioService service = setUpAudioServiceWithoutInit();

        service.init();

        verify(mAudioManager).setAudioServerStateCallback(any(), any());
        verify(mAudioManager, never()).registerAudioDeviceCallback(any(), any());
    }

    @Test
    public void init_initializesAudioServiceCallbacks_withDynamicDevices() throws Exception {
        CarAudioService service = setUpAudioServiceWithDynamicDevices();

        service.init();

        verify(mAudioManager).setAudioServerStateCallback(any(), any());
        verify(mAudioManager).registerAudioDeviceCallback(any(), any());
    }

    @Test
    public void init_withDynamicDevices() throws Exception {
        CarAudioService audioServiceWithDynamicDevices = setUpAudioServiceWithDynamicDevices();

        audioServiceWithDynamicDevices.init();

        List<CarAudioZoneConfigInfo> zoneConfigInfos =
                audioServiceWithDynamicDevices.getAudioZoneConfigInfos(PRIMARY_AUDIO_ZONE);
        List<String> names = zoneConfigInfos.stream().map(config -> config.getName()).toList();
        expectWithMessage("Dynamic configuration names").that(names).containsExactly(
                DEFAULT_CONFIG_NAME_DYNAMIC_DEVICES, PRIMARY_CONFIG_NAME_DYNAMIC_DEVICES,
                TERTIARY_CONFIG_NAME_DYNAMIC_DEVICES);
        CarAudioZoneConfigInfo btConfig = zoneConfigInfos.stream()
                .filter(config -> config.getName().equals(PRIMARY_CONFIG_NAME_DYNAMIC_DEVICES))
                .findFirst().orElseThrow();
        expectWithMessage("Bluetooth configuration by default active status")
                .that(btConfig.isActive()).isFalse();
    }

    @Test
    public void release_releasesAudioServiceCallbacks() throws Exception {
<<<<<<< HEAD
=======
        mSetFlagsRule.disableFlags(Flags.FLAG_CAR_AUDIO_DYNAMIC_DEVICES);
>>>>>>> 76f8392c
        CarAudioService service = setUpAudioService();

        service.release();

        verify(mAudioManager, never()).unregisterAudioDeviceCallback(any());
        verify(mAudioManager).clearAudioServerStateCallback();
    }

    @Test
    public void release_releasesAudioServiceCallbacks_withDynamicDevices() throws Exception {
        CarAudioService service = setUpAudioServiceWithDynamicDevices();
        service.init();

        service.release();

        verify(mAudioManager).unregisterAudioDeviceCallback(any());
        verify(mAudioManager).clearAudioServerStateCallback();
    }

    @Test
    public void getAudioZoneIds_withBaseConfiguration_returnAllTheZones() throws Exception {
        CarAudioService service = setUpAudioService();

        expectWithMessage("Car Audio Service Zones")
                .that(service.getAudioZoneIds()).asList()
                .containsExactly(PRIMARY_AUDIO_ZONE, TEST_REAR_LEFT_ZONE_ID,
                        TEST_REAR_RIGHT_ZONE_ID, TEST_FRONT_ZONE_ID, TEST_REAR_ROW_3_ZONE_ID);
    }

    @Test
    public void getVolumeGroupCount_onPrimaryZone_returnsAllGroups() throws Exception {
        CarAudioService service = setUpAudioService();

        expectWithMessage("Primary zone car volume group count")
                .that(service.getVolumeGroupCount(PRIMARY_AUDIO_ZONE))
                .isEqualTo(PRIMARY_ZONE_VOLUME_GROUP_COUNT);
    }

    @Test
    public void getVolumeGroupCount_onPrimaryZone_withNonDynamicRouting_returnsAllGroups()
            throws Exception {
        CarAudioService nonDynamicAudioService = setUpAudioServiceWithoutDynamicRouting();

        expectWithMessage("Non dynamic routing primary zone car volume group count")
                .that(nonDynamicAudioService.getVolumeGroupCount(PRIMARY_AUDIO_ZONE))
                .isEqualTo(CarAudioDynamicRouting.STREAM_TYPES.length);
    }

    @Test
    public void getVolumeGroupIdForUsage_forMusicUsage() throws Exception {
        CarAudioService service = setUpAudioService();

        expectWithMessage("Primary zone's media car volume group id")
                .that(service.getVolumeGroupIdForUsage(PRIMARY_AUDIO_ZONE, USAGE_MEDIA))
                .isEqualTo(MEDIA_VOLUME_GROUP_ID);
    }

    @Test
    public void getVolumeGroupIdForUsage_withNonDynamicRouting_forMusicUsage() throws Exception {
        CarAudioService nonDynamicAudioService = setUpAudioServiceWithoutDynamicRouting();

        expectWithMessage("Non dynamic routing primary zone's media car volume group id")
                .that(nonDynamicAudioService.getVolumeGroupIdForUsage(PRIMARY_AUDIO_ZONE,
                        USAGE_MEDIA)).isEqualTo(MEDIA_VOLUME_GROUP_ID);
    }

    @Test
    public void getVolumeGroupIdForUsage_forNavigationUsage() throws Exception {
        CarAudioService service = setUpAudioService();

        expectWithMessage("Primary zone's navigation car volume group id")
                .that(service.getVolumeGroupIdForUsage(PRIMARY_AUDIO_ZONE,
                        USAGE_ASSISTANCE_NAVIGATION_GUIDANCE))
                .isEqualTo(NAVIGATION_VOLUME_GROUP_ID);
    }

    @Test
    public void getVolumeGroupIdForUsage_withNonDynamicRouting_forNavigationUsage()
            throws Exception {
        CarAudioService nonDynamicAudioService = setUpAudioServiceWithoutDynamicRouting();

        expectWithMessage("Non dynamic routing primary zone's navigation car volume group id")
                .that(nonDynamicAudioService.getVolumeGroupIdForUsage(PRIMARY_AUDIO_ZONE,
                        USAGE_ASSISTANCE_NAVIGATION_GUIDANCE))
                .isEqualTo(INVALID_VOLUME_GROUP_ID);
    }

    @Test
    public void getVolumeGroupIdForUsage_forInvalidUsage_returnsInvalidGroupId() throws Exception {
        CarAudioService service = setUpAudioService();

        expectWithMessage("Primary zone's invalid car volume group id")
                .that(service.getVolumeGroupIdForUsage(PRIMARY_AUDIO_ZONE, INVALID_USAGE))
                .isEqualTo(INVALID_VOLUME_GROUP_ID);
    }

    @Test
    public void
            getVolumeGroupIdForUsage_forInvalidUsage_withNonDynamicRouting_returnsInvalidGroupId()
            throws Exception {
        CarAudioService nonDynamicAudioService = setUpAudioServiceWithoutDynamicRouting();

        expectWithMessage("Non dynamic routing primary zone's invalid car volume group id")
                .that(nonDynamicAudioService.getVolumeGroupIdForUsage(PRIMARY_AUDIO_ZONE,
                        INVALID_USAGE)).isEqualTo(INVALID_VOLUME_GROUP_ID);
    }

    @Test
    public void getVolumeGroupIdForUsage_forUnknownUsage_returnsMediaGroupId() throws Exception {
        CarAudioService service = setUpAudioService();

        expectWithMessage("Primary zone's unknown car volume group id")
                .that(service.getVolumeGroupIdForUsage(PRIMARY_AUDIO_ZONE, USAGE_UNKNOWN))
                .isEqualTo(MEDIA_VOLUME_GROUP_ID);
    }

    @Test
    public void getVolumeGroupIdForUsage_forVirtualUsage_returnsInvalidGroupId() throws Exception {
        CarAudioService service = setUpAudioService();

        expectWithMessage("Primary zone's virtual car volume group id")
                .that(service.getVolumeGroupIdForUsage(PRIMARY_AUDIO_ZONE,
                        AudioManagerHelper.getUsageVirtualSource()))
                .isEqualTo(INVALID_VOLUME_GROUP_ID);
    }

    @Test
    public void getVolumeGroupCount_onSecondaryZone_returnsAllGroups() throws Exception {
        CarAudioService service = setUpAudioService();

        expectWithMessage("Secondary Zone car volume group count")
                .that(service.getVolumeGroupCount(TEST_REAR_LEFT_ZONE_ID))
                .isEqualTo(SECONDARY_ZONE_VOLUME_GROUP_COUNT);
    }

    @Test
    public void getUsagesForVolumeGroupId_forMusicContext() throws Exception {
        CarAudioService service = setUpAudioService();


        expectWithMessage("Primary zone's music car volume group id usages")
                .that(service.getUsagesForVolumeGroupId(PRIMARY_AUDIO_ZONE,
                        MEDIA_VOLUME_GROUP_ID)).asList()
                .containsExactly(USAGE_UNKNOWN, USAGE_GAME, USAGE_MEDIA, USAGE_ANNOUNCEMENT,
                        USAGE_NOTIFICATION, USAGE_NOTIFICATION_EVENT);
    }

    @Test
    public void getUsagesForVolumeGroupId_forSystemContext() throws Exception {
        CarAudioService service = setUpAudioService();
        int systemVolumeGroup =
                service.getVolumeGroupIdForUsage(PRIMARY_AUDIO_ZONE, USAGE_EMERGENCY);

        expectWithMessage("Primary zone's system car volume group id usages")
                .that(service.getUsagesForVolumeGroupId(PRIMARY_AUDIO_ZONE,
                        systemVolumeGroup)).asList().containsExactly(USAGE_ALARM, USAGE_EMERGENCY,
                        USAGE_SAFETY, USAGE_VEHICLE_STATUS, USAGE_ASSISTANCE_SONIFICATION);
    }

    @Test
    public void getUsagesForVolumeGroupId_onSecondaryZone_forSingleVolumeGroupId_returnAllUsages()
            throws Exception {
        CarAudioService service = setUpAudioService();

        expectWithMessage("Secondary Zone's car volume group id usages")
                .that(service.getUsagesForVolumeGroupId(TEST_REAR_LEFT_ZONE_ID,
                        SECONDARY_ZONE_VOLUME_GROUP_ID))
                .asList().containsExactly(USAGE_UNKNOWN, USAGE_MEDIA,
                        USAGE_VOICE_COMMUNICATION, USAGE_VOICE_COMMUNICATION_SIGNALLING,
                        USAGE_ALARM, USAGE_NOTIFICATION, USAGE_NOTIFICATION_RINGTONE,
                        USAGE_NOTIFICATION_EVENT, USAGE_ASSISTANCE_ACCESSIBILITY,
                        USAGE_ASSISTANCE_NAVIGATION_GUIDANCE, USAGE_ASSISTANCE_SONIFICATION,
                        USAGE_GAME, USAGE_ASSISTANT, USAGE_CALL_ASSISTANT, USAGE_EMERGENCY,
                        USAGE_ANNOUNCEMENT, USAGE_SAFETY, USAGE_VEHICLE_STATUS);
    }

    @Test
    public void getUsagesForVolumeGroupId_withoutDynamicRouting() throws Exception {
        CarAudioService nonDynamicAudioService = setUpAudioServiceWithoutDynamicRouting();

        expectWithMessage("Media car volume group id without dynamic routing").that(
                nonDynamicAudioService.getUsagesForVolumeGroupId(PRIMARY_AUDIO_ZONE,
                MEDIA_VOLUME_GROUP_ID)).asList()
                .containsExactly(CarAudioDynamicRouting.STREAM_TYPE_USAGES[MEDIA_VOLUME_GROUP_ID]);
    }

    @Test
    public void createAudioPatch_onMediaOutputDevice_failsForConfigurationMissing()
            throws Exception {
        CarAudioService service = setUpAudioService();

        doReturn(false)
                .when(() -> SystemProperties.getBoolean(PROPERTY_RO_ENABLE_AUDIO_PATCH, false));

        IllegalStateException thrown = assertThrows(IllegalStateException.class, () ->
                service.createAudioPatch(PRIMARY_ZONE_FM_TUNER_ADDRESS, USAGE_MEDIA, DEFAULT_GAIN));

        expectWithMessage("FM and Media Audio Patch Exception")
                .that(thrown).hasMessageThat().contains("Audio Patch APIs not enabled");
    }

    @Test
    public void createAudioPatch_onMediaOutputDevice_failsForMissingPermission() throws Exception {
        CarAudioService service = setUpAudioService();

        mockDenyCarControlAudioSettingsPermission();

        SecurityException thrown = assertThrows(SecurityException.class,
                () -> service
                        .createAudioPatch(PRIMARY_ZONE_FM_TUNER_ADDRESS,
                                USAGE_MEDIA, DEFAULT_GAIN));

        expectWithMessage("FM and Media Audio Patch Permission Exception")
                .that(thrown).hasMessageThat().contains(PERMISSION_CAR_CONTROL_AUDIO_SETTINGS);
    }

    @Test
    public void createAudioPatch_onMediaOutputDevice_succeeds() throws Exception {
        CarAudioService service = setUpAudioService();

        mockGrantCarControlAudioSettingsPermission();
        doReturn(false)
                .when(() -> SystemProperties.getBoolean(PROPERTY_RO_ENABLE_AUDIO_PATCH, true));
        doReturn(new AudioPatchInfo(PRIMARY_ZONE_FM_TUNER_ADDRESS, MEDIA_TEST_DEVICE, 0))
                .when(() -> AudioManagerHelper
                        .createAudioPatch(mFmTunerInputDevice, mMediaOutputDevice, DEFAULT_GAIN));

        CarAudioPatchHandle audioPatch = service
                .createAudioPatch(PRIMARY_ZONE_FM_TUNER_ADDRESS, USAGE_MEDIA, DEFAULT_GAIN);

        expectWithMessage("Audio Patch Sink Address")
                .that(audioPatch.getSinkAddress()).isEqualTo(MEDIA_TEST_DEVICE);
        expectWithMessage("Audio Patch Source Address")
                .that(audioPatch.getSourceAddress()).isEqualTo(PRIMARY_ZONE_FM_TUNER_ADDRESS);
        expectWithMessage("Audio Patch Handle")
                .that(audioPatch.getHandleId()).isEqualTo(0);
    }

    @Test
    public void releaseAudioPatch_failsForConfigurationMissing() throws Exception {
        CarAudioService service = setUpAudioService();

        doReturn(false)
                .when(() -> SystemProperties.getBoolean(PROPERTY_RO_ENABLE_AUDIO_PATCH, false));
        CarAudioPatchHandle carAudioPatchHandle =
                new CarAudioPatchHandle(0, PRIMARY_ZONE_FM_TUNER_ADDRESS, MEDIA_TEST_DEVICE);

        IllegalStateException thrown = assertThrows(IllegalStateException.class,
                () -> service.releaseAudioPatch(carAudioPatchHandle));

        expectWithMessage("Release FM and Media Audio Patch Exception")
                .that(thrown).hasMessageThat().contains("Audio Patch APIs not enabled");
    }

    @Test
    public void releaseAudioPatch_failsForMissingPermission() throws Exception {
        CarAudioService service = setUpAudioService();

        mockDenyCarControlAudioSettingsPermission();
        CarAudioPatchHandle carAudioPatchHandle =
                new CarAudioPatchHandle(0, PRIMARY_ZONE_FM_TUNER_ADDRESS, MEDIA_TEST_DEVICE);

        SecurityException thrown = assertThrows(SecurityException.class,
                () -> service.releaseAudioPatch(carAudioPatchHandle));

        expectWithMessage("FM and Media Audio Patch Permission Exception")
                .that(thrown).hasMessageThat().contains(PERMISSION_CAR_CONTROL_AUDIO_SETTINGS);
    }

    @Test
    public void releaseAudioPatch_forNullSourceAddress_throwsNullPointerException()
            throws Exception {
        CarAudioService service = setUpAudioService();
        mockGrantCarControlAudioSettingsPermission();
        doReturn(new AudioPatchInfo(PRIMARY_ZONE_FM_TUNER_ADDRESS, MEDIA_TEST_DEVICE, 0))
                .when(() -> AudioManagerHelper
                        .createAudioPatch(mFmTunerInputDevice, mMediaOutputDevice, DEFAULT_GAIN));

        CarAudioPatchHandle audioPatch = mock(CarAudioPatchHandle.class);
        when(audioPatch.getSourceAddress()).thenReturn(null);

        NullPointerException thrown = assertThrows(NullPointerException.class,
                () -> service.releaseAudioPatch(audioPatch));

        expectWithMessage("Release audio patch for null source address "
                + "and sink address Null Exception")
                .that(thrown).hasMessageThat()
                .contains("Source Address can not be null for patch id 0");
    }

    @Test
    public void releaseAudioPatch_failsForNullPatch() throws Exception {
        CarAudioService service = setUpAudioService();

        assertThrows(NullPointerException.class,
                () -> service.releaseAudioPatch(null));
    }

    @Test
    public void setZoneIdForUid_withoutRoutingPermission_fails() throws Exception {
        CarAudioService service = setUpAudioService();

        mockDenyCarControlAudioSettingsPermission();

        SecurityException thrown = assertThrows(SecurityException.class,
                () -> service.setZoneIdForUid(OUT_OF_RANGE_ZONE, MEDIA_APP_UID));

        expectWithMessage("Set Zone for UID Permission Exception")
                .that(thrown).hasMessageThat()
                .contains(Car.PERMISSION_CAR_CONTROL_AUDIO_SETTINGS);
    }

    @Test
    public void setZoneIdForUid_withoutDynamicRouting_fails() throws Exception {
        CarAudioService nonDynamicAudioService = setUpAudioServiceWithoutDynamicRouting();

        IllegalStateException thrown = assertThrows(IllegalStateException.class,
                () -> nonDynamicAudioService.setZoneIdForUid(PRIMARY_AUDIO_ZONE, MEDIA_APP_UID));

        expectWithMessage("Set Zone for UID Dynamic Configuration Exception")
                .that(thrown).hasMessageThat()
                .contains("Non legacy routing is required");
    }

    @Test
    public void setZoneIdForUid_withInvalidZone_fails() throws Exception {
        CarAudioService service = setUpAudioService();

        IllegalArgumentException thrown = assertThrows(IllegalArgumentException.class,
                () -> service.setZoneIdForUid(INVALID_AUDIO_ZONE, MEDIA_APP_UID));

        expectWithMessage("Set Zone for UID Invalid Zone Exception")
                .that(thrown).hasMessageThat()
                .contains("Invalid audio zone Id " + INVALID_AUDIO_ZONE);
    }

    @Test
    public void setZoneIdForUid_withOutOfRangeZone_fails() throws Exception {
        CarAudioService service = setUpAudioService();

        IllegalArgumentException thrown = assertThrows(IllegalArgumentException.class,
                () -> service.setZoneIdForUid(OUT_OF_RANGE_ZONE, MEDIA_APP_UID));

        expectWithMessage("Set Zone for UID Zone Out of Range Exception")
                .that(thrown).hasMessageThat()
                .contains("Invalid audio zone Id " + OUT_OF_RANGE_ZONE);
    }

    @Test
    public void setZoneIdForUid_withZoneAudioMapping_fails() throws Exception {
        CarAudioService service = setUpAudioService();

        IllegalStateException thrown = assertThrows(IllegalStateException.class,
                () -> service.setZoneIdForUid(PRIMARY_AUDIO_ZONE, MEDIA_APP_UID));

        expectWithMessage("Set Zone for UID With Audio Zone Mapping Exception")
                .that(thrown).hasMessageThat()
                .contains("UID based routing is not supported while using occupant zone mapping");
    }

    @Test
    public void setZoneIdForUid_withValidZone_succeeds() throws Exception {
        CarAudioService noZoneMappingAudioService = setUpCarAudioServiceWithoutZoneMapping();

        boolean results = noZoneMappingAudioService
                .setZoneIdForUid(TEST_REAR_LEFT_ZONE_ID, MEDIA_APP_UID);

        expectWithMessage("Set Zone for UID Status").that(results).isTrue();
    }

    @Test
    public void setZoneIdForUid_onDifferentZones_succeeds() throws Exception {
        CarAudioService noZoneMappingAudioService = setUpCarAudioServiceWithoutZoneMapping();

        noZoneMappingAudioService
                .setZoneIdForUid(TEST_REAR_LEFT_ZONE_ID, MEDIA_APP_UID);

        boolean results = noZoneMappingAudioService
                .setZoneIdForUid(PRIMARY_AUDIO_ZONE, MEDIA_APP_UID);

        expectWithMessage("Set Zone for UID For Different Zone")
                .that(results).isTrue();
    }

    @Test
    public void setZoneIdForUid_onDifferentZones_withAudioFocus_succeeds() throws Exception {
        CarAudioService noZoneMappingAudioService = setUpCarAudioServiceWithoutZoneMapping();
        AudioFocusInfo audioFocusInfo = createAudioFocusInfoForMedia();

        noZoneMappingAudioService
                .setZoneIdForUid(TEST_REAR_LEFT_ZONE_ID, MEDIA_APP_UID);

        noZoneMappingAudioService
                .requestAudioFocusForTest(audioFocusInfo, AUDIOFOCUS_REQUEST_GRANTED);

        boolean results = noZoneMappingAudioService
                .setZoneIdForUid(PRIMARY_AUDIO_ZONE, MEDIA_APP_UID);

        expectWithMessage("Set Zone for UID For Different Zone with Audio Focus")
                .that(results).isTrue();
    }

    @Test
    public void getZoneIdForUid_withoutMappedUid_succeeds() throws Exception {
        CarAudioService noZoneMappingAudioService = setUpCarAudioServiceWithoutZoneMapping();

        int zoneId = noZoneMappingAudioService
                .getZoneIdForUid(MEDIA_APP_UID);

        expectWithMessage("Get Zone for Non Mapped UID")
                .that(zoneId).isEqualTo(PRIMARY_AUDIO_ZONE);
    }

    @Test
    public void getZoneIdForUid_succeeds() throws Exception {
        CarAudioService noZoneMappingAudioService = setUpCarAudioServiceWithoutZoneMapping();

        noZoneMappingAudioService
                .setZoneIdForUid(TEST_REAR_LEFT_ZONE_ID, MEDIA_APP_UID);

        int zoneId = noZoneMappingAudioService
                .getZoneIdForUid(MEDIA_APP_UID);

        expectWithMessage("Get Zone for UID Zone Id")
                .that(zoneId).isEqualTo(TEST_REAR_LEFT_ZONE_ID);
    }

    @Test
    public void getZoneIdForUid_afterSwitchingZones_succeeds() throws Exception {
        CarAudioService noZoneMappingAudioService = setUpCarAudioServiceWithoutZoneMapping();

        noZoneMappingAudioService
                .setZoneIdForUid(TEST_REAR_LEFT_ZONE_ID, MEDIA_APP_UID);

        noZoneMappingAudioService
                .setZoneIdForUid(PRIMARY_AUDIO_ZONE, MEDIA_APP_UID);

        int zoneId = noZoneMappingAudioService
                .getZoneIdForUid(MEDIA_APP_UID);

        expectWithMessage("Get Zone for UID Zone Id")
                .that(zoneId).isEqualTo(PRIMARY_AUDIO_ZONE);
    }

    @Test
    public void clearZoneIdForUid_withoutRoutingPermission_fails() throws Exception {
        CarAudioService service = setUpAudioService();

        mockDenyCarControlAudioSettingsPermission();

        SecurityException thrown = assertThrows(SecurityException.class,
                () -> service.clearZoneIdForUid(MEDIA_APP_UID));

        expectWithMessage("Clear Zone for UID Permission Exception")
                .that(thrown).hasMessageThat()
                .contains(Car.PERMISSION_CAR_CONTROL_AUDIO_SETTINGS);
    }

    @Test
    public void clearZoneIdForUid_withoutDynamicRouting_fails() throws Exception {
        CarAudioService nonDynamicAudioService = setUpAudioServiceWithoutDynamicRouting();

        IllegalStateException thrown = assertThrows(IllegalStateException.class,
                () -> nonDynamicAudioService.clearZoneIdForUid(MEDIA_APP_UID));

        expectWithMessage("Clear Zone for UID Dynamic Configuration Exception")
                .that(thrown).hasMessageThat()
                .contains("Non legacy routing is required");
    }

    @Test
    public void clearZoneIdForUid_withZoneAudioMapping_fails() throws Exception {
        CarAudioService service = setUpAudioService();

        IllegalStateException thrown = assertThrows(IllegalStateException.class,
                () -> service.clearZoneIdForUid(MEDIA_APP_UID));

        expectWithMessage("Clear Zone for UID Audio Zone Mapping Exception")
                .that(thrown).hasMessageThat()
                .contains("UID based routing is not supported while using occupant zone mapping");
    }

    @Test
    public void clearZoneIdForUid_forNonMappedUid_succeeds() throws Exception {
        CarAudioService noZoneMappingAudioService = setUpCarAudioServiceWithoutZoneMapping();

        boolean status = noZoneMappingAudioService
                .clearZoneIdForUid(MEDIA_APP_UID);

        expectWithMessage("Clear Zone for UID Audio Zone without Mapping")
                .that(status).isTrue();
    }

    @Test
    public void clearZoneIdForUid_forMappedUid_succeeds() throws Exception {
        CarAudioService noZoneMappingAudioService = setUpCarAudioServiceWithoutZoneMapping();

        noZoneMappingAudioService
                .setZoneIdForUid(TEST_REAR_LEFT_ZONE_ID, MEDIA_APP_UID);

        boolean status = noZoneMappingAudioService.clearZoneIdForUid(MEDIA_APP_UID);

        expectWithMessage("Clear Zone for UID Audio Zone with Mapping")
                .that(status).isTrue();
    }

    @Test
    public void getZoneIdForUid_afterClearedUidMapping_returnsDefaultZone() throws Exception {
        CarAudioService noZoneMappingAudioService = setUpCarAudioServiceWithoutZoneMapping();

        noZoneMappingAudioService
                .setZoneIdForUid(TEST_REAR_LEFT_ZONE_ID, MEDIA_APP_UID);

        noZoneMappingAudioService.clearZoneIdForUid(MEDIA_APP_UID);

        int zoneId = noZoneMappingAudioService.getZoneIdForUid(MEDIA_APP_UID);

        expectWithMessage("Get Zone for UID Audio Zone with Cleared Mapping")
                .that(zoneId).isEqualTo(PRIMARY_AUDIO_ZONE);
    }

    @Test
    public void getZoneIdForAudioFocusInfo_withoutMappedUid_succeeds() throws Exception {
        CarAudioService noZoneMappingAudioService = setUpCarAudioServiceWithoutZoneMapping();

        int zoneId = noZoneMappingAudioService
                .getZoneIdForAudioFocusInfo(TEST_AUDIO_FOCUS_INFO);

        expectWithMessage("Mapped audio focus info's zone")
                .that(zoneId).isEqualTo(PRIMARY_AUDIO_ZONE);
    }

    @Test
    public void getZoneIdForAudioFocusInfo_succeeds() throws Exception {
        CarAudioService noZoneMappingAudioService = setUpCarAudioServiceWithoutZoneMapping();

        noZoneMappingAudioService
                .setZoneIdForUid(TEST_REAR_LEFT_ZONE_ID, MEDIA_APP_UID);

        int zoneId = noZoneMappingAudioService
                .getZoneIdForAudioFocusInfo(TEST_AUDIO_FOCUS_INFO);

        expectWithMessage("Mapped audio focus info's zone")
                .that(zoneId).isEqualTo(TEST_REAR_LEFT_ZONE_ID);
    }

    @Test
    public void getZoneIdForAudioFocusInfo_afterSwitchingZones_succeeds() throws Exception {
        CarAudioService noZoneMappingAudioService = setUpCarAudioServiceWithoutZoneMapping();
        noZoneMappingAudioService
                .setZoneIdForUid(TEST_REAR_LEFT_ZONE_ID, MEDIA_APP_UID);
        noZoneMappingAudioService
                .setZoneIdForUid(PRIMARY_AUDIO_ZONE, MEDIA_APP_UID);

        int zoneId = noZoneMappingAudioService
                .getZoneIdForAudioFocusInfo(TEST_AUDIO_FOCUS_INFO);

        expectWithMessage("Remapped audio focus info's zone")
                .that(zoneId).isEqualTo(PRIMARY_AUDIO_ZONE);
    }

    @Test
    public void setGroupVolume_withoutPermission_fails() throws Exception {
        CarAudioService service = setUpAudioService();

        mockDenyCarControlAudioVolumePermission();

        SecurityException thrown = assertThrows(SecurityException.class,
                () -> service.setGroupVolume(PRIMARY_AUDIO_ZONE, TEST_PRIMARY_ZONE_GROUP_0,
                        TEST_GAIN_INDEX, TEST_FLAGS));

        expectWithMessage("Set Volume Group Permission Exception")
                .that(thrown).hasMessageThat()
                .contains(Car.PERMISSION_CAR_CONTROL_AUDIO_VOLUME);
    }

    @Test
    public void setGroupVolume_withDynamicRoutingDisabled() throws Exception {
        CarAudioService nonDynamicAudioService = setUpAudioServiceWithoutDynamicRouting();

        nonDynamicAudioService.setGroupVolume(
                PRIMARY_AUDIO_ZONE, TEST_PRIMARY_ZONE_GROUP_0, TEST_GAIN_INDEX, TEST_FLAGS);

        verify(mAudioManager).setStreamVolume(
                CarAudioDynamicRouting.STREAM_TYPES[TEST_PRIMARY_ZONE_GROUP_0],
                TEST_GAIN_INDEX,
                TEST_FLAGS);
    }

    @Test
    public void setGroupVolume_verifyNoCallbacks() throws Exception {
        CarAudioService service = setUpAudioService();
        service.setVolumeGroupMute(PRIMARY_AUDIO_ZONE, TEST_PRIMARY_ZONE_GROUP_0,
                /* mute= */ false, TEST_FLAGS);
        reset(mCarVolumeCallbackHandler);

        service.setGroupVolume(PRIMARY_AUDIO_ZONE, TEST_PRIMARY_ZONE_GROUP_0,
                TEST_GAIN_INDEX, TEST_FLAGS);

        verify(mCarVolumeCallbackHandler, never()).onGroupMuteChange(anyInt(), anyInt(), anyInt());
    }

    @Test
    public void setGroupVolume_afterSetVolumeGroupMute() throws Exception {
        CarAudioService service = setUpAudioService();
        service.setVolumeGroupMute(PRIMARY_AUDIO_ZONE, TEST_PRIMARY_ZONE_GROUP_0,
                /* mute= */ true, TEST_FLAGS);
        reset(mCarVolumeCallbackHandler);

        service.setGroupVolume(PRIMARY_AUDIO_ZONE, TEST_PRIMARY_ZONE_GROUP_0,
                TEST_GAIN_INDEX, TEST_FLAGS);

        verify(mCarVolumeCallbackHandler).onGroupMuteChange(PRIMARY_AUDIO_ZONE,
                TEST_PRIMARY_ZONE_GROUP_0, TEST_FLAGS);
    }

    @Test
    public void setGroupVolume_withVolumeGroupMutingDisabled_doesnotThrowException()
            throws Exception {
        CarAudioService nonVolumeGroupMutingAudioService =
                setUpAudioServiceWithDisabledResource(audioUseCarVolumeGroupMuting);
        HalAudioGainCallback callback = getHalAudioGainCallback();
        CarAudioGainConfigInfo carGain = createCarAudioGainConfigInfo(PRIMARY_AUDIO_ZONE,
                MEDIA_TEST_DEVICE, TEST_GAIN_INDEX);
        callback.onAudioDeviceGainsChanged(List.of(Reasons.TCU_MUTE), List.of(carGain));
        reset(mCarVolumeCallbackHandler);

        nonVolumeGroupMutingAudioService.setGroupVolume(
                PRIMARY_AUDIO_ZONE, TEST_PRIMARY_ZONE_GROUP_0, TEST_GAIN_INDEX, TEST_FLAGS);

        // if an exception is thrown, the test automatically fails
        verify(mCarVolumeCallbackHandler).onVolumeGroupChange(eq(PRIMARY_AUDIO_ZONE),
                eq(TEST_PRIMARY_ZONE_GROUP_0), anyInt());
        verify(mCarVolumeCallbackHandler, never()).onGroupMuteChange(anyInt(), anyInt(), anyInt());
    }

    @Test
    public void getOutputDeviceAddressForUsage_forMusicUsage() throws Exception {
        CarAudioService service = setUpAudioService();

        String mediaDeviceAddress =
                service.getOutputDeviceAddressForUsage(PRIMARY_AUDIO_ZONE, USAGE_MEDIA);

        expectWithMessage("Media usage audio device address")
                .that(mediaDeviceAddress).isEqualTo(MEDIA_TEST_DEVICE);
    }

    @Test
    public void getOutputDeviceAddressForUsage_withNonDynamicRouting_forMediaUsage_fails()
            throws Exception {
        when(mMockResources.getBoolean(audioUseCoreRouting)).thenReturn(false);
        CarAudioService nonDynamicAudioService = setUpAudioServiceWithoutDynamicRouting();

        IllegalStateException thrown = assertThrows(IllegalStateException.class,
                () -> nonDynamicAudioService
                        .getOutputDeviceAddressForUsage(PRIMARY_AUDIO_ZONE, USAGE_MEDIA));

        expectWithMessage("Non dynamic routing media usage audio device address exception")
                .that(thrown).hasMessageThat().contains("Non legacy routing is required");
    }

    @Test
    public void getOutputDeviceAddressForUsage_forNavigationUsage() throws Exception {
        CarAudioService service = setUpAudioService();

        String mediaDeviceAddress =
                service.getOutputDeviceAddressForUsage(PRIMARY_AUDIO_ZONE,
                        USAGE_ASSISTANCE_NAVIGATION_GUIDANCE);

        expectWithMessage("Navigation usage audio device address")
                .that(mediaDeviceAddress).isEqualTo(NAVIGATION_TEST_DEVICE);
    }

    @Test
    public void getOutputDeviceAddressForUsage_forInvalidUsage_fails() throws Exception {
        CarAudioService service = setUpAudioService();

        IllegalArgumentException thrown = assertThrows(IllegalArgumentException.class, () ->
                service.getOutputDeviceAddressForUsage(PRIMARY_AUDIO_ZONE,
                        INVALID_USAGE));

        expectWithMessage("Invalid usage audio device address exception")
                .that(thrown).hasMessageThat().contains("Invalid audio attribute " + INVALID_USAGE);
    }

    @Test
    public void getOutputDeviceAddressForUsage_forVirtualUsage_fails() throws Exception {
        CarAudioService service = setUpAudioService();

        IllegalArgumentException thrown = assertThrows(IllegalArgumentException.class, () ->
                service.getOutputDeviceAddressForUsage(PRIMARY_AUDIO_ZONE,
                        AudioManagerHelper.getUsageVirtualSource()));

        expectWithMessage("Invalid context audio device address exception")
                .that(thrown).hasMessageThat()
                .contains("invalid");
    }

    @Test
    public void getOutputDeviceAddressForUsage_onSecondaryZone_forMusicUsage() throws Exception {
        CarAudioService service = setUpAudioService();

        String mediaDeviceAddress = service.getOutputDeviceAddressForUsage(
                TEST_REAR_LEFT_ZONE_ID, USAGE_MEDIA);

        expectWithMessage("Media usage audio device address for secondary zone")
                .that(mediaDeviceAddress).isEqualTo(SECONDARY_TEST_DEVICE_CONFIG_0);
    }

    @Test
    public void getSuggestedAudioContextForZone_inPrimaryZone() throws Exception {
        CarAudioService service = setUpAudioService();
        int defaultAudioContext = service.getCarAudioContext()
                .getContextForAudioAttribute(CAR_DEFAULT_AUDIO_ATTRIBUTE);

        expectWithMessage("Suggested audio context for primary zone")
                .that(service.getSuggestedAudioContextForZone(PRIMARY_AUDIO_ZONE))
                .isEqualTo(defaultAudioContext);
    }

    @Test
    public void getSuggestedAudioContextForZone_inSecondaryZone() throws Exception {
        CarAudioService service = setUpAudioService();
        int defaultAudioContext = service.getCarAudioContext()
                .getContextForAudioAttribute(CAR_DEFAULT_AUDIO_ATTRIBUTE);

        expectWithMessage("Suggested audio context for secondary zone")
                .that(service.getSuggestedAudioContextForZone(TEST_REAR_LEFT_ZONE_ID))
                .isEqualTo(defaultAudioContext);
    }

    @Test
    public void getSuggestedAudioContextForZone_inInvalidZone() throws Exception {
        CarAudioService service = setUpAudioService();

        expectWithMessage("Suggested audio context for invalid zone")
                .that(service.getSuggestedAudioContextForZone(INVALID_AUDIO_ZONE))
                .isEqualTo(CarAudioContext.getInvalidContext());
    }

    @Test
    public void isVolumeGroupMuted_noSetVolumeGroupMute() throws Exception {
        CarAudioService service = setUpAudioService();

        expectWithMessage("Volume group mute for default state")
                .that(service.isVolumeGroupMuted(PRIMARY_AUDIO_ZONE,
                        TEST_PRIMARY_ZONE_GROUP_0)).isFalse();
    }

    @Test
    public void isVolumeGroupMuted_setVolumeGroupMuted_isFalse() throws Exception {
        CarAudioService service = setUpAudioService();
        service.setVolumeGroupMute(PRIMARY_AUDIO_ZONE, TEST_PRIMARY_ZONE_GROUP_0,
                /* mute= */ true, TEST_FLAGS);

        service.setVolumeGroupMute(PRIMARY_AUDIO_ZONE, TEST_PRIMARY_ZONE_GROUP_0,
                /* mute= */ false, TEST_FLAGS);

        expectWithMessage("Volume group muted after mute and unmute")
                .that(service.isVolumeGroupMuted(PRIMARY_AUDIO_ZONE,
                        TEST_PRIMARY_ZONE_GROUP_0)).isFalse();
    }

    @Test
    public void isVolumeGroupMuted_setVolumeGroupMuted_isTrue() throws Exception {
        CarAudioService service = setUpAudioService();

        service.setVolumeGroupMute(PRIMARY_AUDIO_ZONE, TEST_PRIMARY_ZONE_GROUP_0,
                /* mute= */ true, TEST_FLAGS);
        expectWithMessage("Volume group muted after mute")
                .that(service.isVolumeGroupMuted(PRIMARY_AUDIO_ZONE,
                        TEST_PRIMARY_ZONE_GROUP_0)).isTrue();
    }

    @Test
    public void isVolumeGroupMuted_withVolumeGroupMutingDisabled() throws Exception {
        when(mMockResources.getBoolean(audioUseCarVolumeGroupMuting)).thenReturn(false);
        CarAudioService nonVolumeGroupMutingAudioService =
                setUpAudioServiceWithDisabledResource(audioUseCarVolumeGroupMuting);

        expectWithMessage("Volume group for disabled volume group muting")
                .that(nonVolumeGroupMutingAudioService.isVolumeGroupMuted(
                        PRIMARY_AUDIO_ZONE, TEST_PRIMARY_ZONE_GROUP_0))
                .isFalse();
    }

    @Test
    public void getGroupMaxVolume_forPrimaryZone() throws Exception {
        CarAudioService service = setUpAudioService();

        expectWithMessage("Group max volume for primary audio zone and group")
                .that(service.getGroupMaxVolume(PRIMARY_AUDIO_ZONE,
                        TEST_PRIMARY_ZONE_GROUP_0)).isEqualTo((MAX_GAIN - MIN_GAIN) / STEP_SIZE);
    }

    @Test
    public void getGroupMinVolume_forPrimaryZone() throws Exception {
        CarAudioService service = setUpAudioService();

        expectWithMessage("Group Min Volume for primary audio zone and group")
                .that(service.getGroupMinVolume(PRIMARY_AUDIO_ZONE,
                        TEST_PRIMARY_ZONE_GROUP_0)).isEqualTo(0);
    }

    @Test
    public void getGroupCurrentVolume_forPrimaryZone() throws Exception {
        CarAudioService service = setUpAudioService();

        expectWithMessage("Current group volume for primary audio zone and group")
                .that(service.getGroupVolume(PRIMARY_AUDIO_ZONE,
                        TEST_PRIMARY_ZONE_GROUP_0))
                .isEqualTo((DEFAULT_GAIN - MIN_GAIN) / STEP_SIZE);
    }

    @Test
    public void getGroupMaxVolume_withNoDynamicRouting() throws Exception {
        CarAudioService nonDynamicAudioService = setUpAudioServiceWithoutDynamicRouting();

        nonDynamicAudioService.getGroupMaxVolume(PRIMARY_AUDIO_ZONE, TEST_PRIMARY_ZONE_GROUP_0);

        verify(mAudioManager).getStreamMaxVolume(
                CarAudioDynamicRouting.STREAM_TYPES[TEST_PRIMARY_ZONE_GROUP_0]);
    }

    @Test
    public void getGroupMinVolume_withNoDynamicRouting() throws Exception {
        CarAudioService nonDynamicAudioService = setUpAudioServiceWithoutDynamicRouting();

        nonDynamicAudioService.getGroupMinVolume(PRIMARY_AUDIO_ZONE, TEST_PRIMARY_ZONE_GROUP_0);

        verify(mAudioManager).getStreamMinVolume(
                CarAudioDynamicRouting.STREAM_TYPES[TEST_PRIMARY_ZONE_GROUP_0]);
    }

    @Test
    public void getGroupCurrentVolume_withNoDynamicRouting() throws Exception {
        CarAudioService nonDynamicAudioService = setUpAudioServiceWithoutDynamicRouting();

        nonDynamicAudioService.getGroupVolume(PRIMARY_AUDIO_ZONE, TEST_PRIMARY_ZONE_GROUP_0);

        verify(mAudioManager).getStreamVolume(
                CarAudioDynamicRouting.STREAM_TYPES[TEST_PRIMARY_ZONE_GROUP_0]);
    }

    @Test
    public void setBalanceTowardRight_nonNullValue() throws Exception {
        CarAudioService service = setUpAudioService();

        service.setBalanceTowardRight(TEST_VALUE);

        verify(mAudioControlWrapperAidl).setBalanceTowardRight(TEST_VALUE);
    }

    @Test
    public void setBalanceTowardRight_throws() throws Exception {
        CarAudioService service = setUpAudioService();

        IllegalArgumentException thrown = assertThrows(IllegalArgumentException.class, ()
                -> service.setBalanceTowardRight(INVALID_TEST_VALUE));

        expectWithMessage("Out of bounds balance")
                .that(thrown).hasMessageThat()
                .contains(String.format("Balance is out of range of [%f, %f]", -1f, 1f));
    }

    @Test
    public void setFadeTowardFront_nonNullValue() throws Exception {
        CarAudioService service = setUpAudioService();

        service.setFadeTowardFront(TEST_VALUE);

        verify(mAudioControlWrapperAidl).setFadeTowardFront(TEST_VALUE);
    }

    @Test
    public void setFadeTowardFront_throws() throws Exception {
        CarAudioService service = setUpAudioService();

        IllegalArgumentException thrown = assertThrows(IllegalArgumentException.class, ()
                -> service.setFadeTowardFront(INVALID_TEST_VALUE));

        expectWithMessage("Out of bounds fade")
                .that(thrown).hasMessageThat()
                .contains(String.format("Fade is out of range of [%f, %f]", -1f, 1f));
    }

    @Test
    public void isAudioFeatureEnabled_forDynamicRouting() throws Exception {
        CarAudioService service = setUpAudioService();

        expectWithMessage("Dynamic routing audio feature")
                .that(service.isAudioFeatureEnabled(AUDIO_FEATURE_DYNAMIC_ROUTING))
                .isEqualTo(mUseDynamicRouting);
    }

    @Test
    public void isAudioFeatureEnabled_forDisabledDynamicRouting() throws Exception {
        CarAudioService nonDynamicAudioService = setUpAudioServiceWithoutDynamicRouting();

        expectWithMessage("Disabled dynamic routing audio feature")
                .that(nonDynamicAudioService.isAudioFeatureEnabled(AUDIO_FEATURE_DYNAMIC_ROUTING))
                .isFalse();
    }

    @Test
    public void isAudioFeatureEnabled_forVolumeGroupMuting() throws Exception {
        CarAudioService service = setUpAudioService();

        expectWithMessage("Group muting audio feature")
                .that(service.isAudioFeatureEnabled(AUDIO_FEATURE_VOLUME_GROUP_MUTING))
                .isEqualTo(mUseCarVolumeGroupMuting);
    }

    @Test
    public void isAudioFeatureEnabled_forDisabledVolumeGroupMuting() throws Exception {
        CarAudioService nonVolumeGroupMutingAudioService =
                setUpAudioServiceWithDisabledResource(audioUseCarVolumeGroupMuting);

        expectWithMessage("Disabled group muting audio feature")
                .that(nonVolumeGroupMutingAudioService
                        .isAudioFeatureEnabled(AUDIO_FEATURE_VOLUME_GROUP_MUTING))
                .isFalse();
    }

    @Test
    public void isAudioFeatureEnabled_forVolumeGroupEvent() throws Exception {
        CarAudioService service = setUpAudioService();

        expectWithMessage("Group events audio feature")
                .that(service.isAudioFeatureEnabled(AUDIO_FEATURE_VOLUME_GROUP_EVENTS))
                .isEqualTo(mUseCarVolumeGroupEvents);
    }

    @Test
    public void isAudioFeatureEnabled_forDisabledVolumeGroupEvent() throws Exception {
        CarAudioService nonVolumeGroupEventsAudioService =
                setUpAudioServiceWithDisabledResource(audioUseCarVolumeGroupEvent);

        expectWithMessage("Disabled group event audio feature")
                .that(nonVolumeGroupEventsAudioService
                        .isAudioFeatureEnabled(AUDIO_FEATURE_VOLUME_GROUP_EVENTS))
                .isFalse();
    }

    @Test
    public void isAudioFeatureEnabled_forUnrecognizableAudioFeature_throws() throws Exception {
        CarAudioService service = setUpAudioService();

        IllegalArgumentException thrown = assertThrows(IllegalArgumentException.class,
                () -> service.isAudioFeatureEnabled(INVALID_AUDIO_FEATURE));

        expectWithMessage("Unknown audio feature")
                .that(thrown).hasMessageThat()
                .contains("Unknown Audio Feature type: " + INVALID_AUDIO_FEATURE);
    }

    @Test
    public void isAudioFeatureEnabled_forDisabledOemService() throws Exception {
        CarAudioService service = setUpAudioService();

        boolean isEnabled =
                service.isAudioFeatureEnabled(AUDIO_FEATURE_OEM_AUDIO_SERVICE);

        expectWithMessage("Oem service enabled with disabled oem service")
                .that(isEnabled).isFalse();
    }

    @Test
    public void isAudioFeatureEnabled_withEnabledFocusService() throws Exception {
        CarOemAudioFocusProxyService focusProxyService = mock(CarOemAudioFocusProxyService.class);
        when(mMockCarOemProxyService.isOemServiceEnabled()).thenReturn(true);
        when(mMockCarOemProxyService.getCarOemAudioFocusService()).thenReturn(focusProxyService);
        CarAudioService service = setUpAudioService();

        boolean isEnabled =
                service.isAudioFeatureEnabled(AUDIO_FEATURE_OEM_AUDIO_SERVICE);

        expectWithMessage("Oem service enabled with enabled focus service")
                .that(isEnabled).isTrue();
    }

    @Test
    public void isAudioFeatureEnabled_withEnabledVolumeService() throws Exception {
        CarOemAudioVolumeProxyService volumeProxyService =
                mock(CarOemAudioVolumeProxyService.class);
        when(mMockCarOemProxyService.isOemServiceEnabled()).thenReturn(true);
        when(mMockCarOemProxyService.getCarOemAudioVolumeService()).thenReturn(volumeProxyService);
        CarAudioService service = setUpAudioService();

        boolean isEnabled =
                service.isAudioFeatureEnabled(AUDIO_FEATURE_OEM_AUDIO_SERVICE);

        expectWithMessage("Oem service enabled with enabled volume service")
                .that(isEnabled).isTrue();
    }

    @Test
    public void isAudioFeatureEnabled_withEnabledDuckingService() throws Exception {
        CarOemAudioDuckingProxyService duckingProxyService =
                mock(CarOemAudioDuckingProxyService.class);
        when(mMockCarOemProxyService.isOemServiceEnabled()).thenReturn(true);
        when(mMockCarOemProxyService.getCarOemAudioDuckingService())
                .thenReturn(duckingProxyService);
        CarAudioService service = setUpAudioService();

        boolean isEnabled = service.isAudioFeatureEnabled(AUDIO_FEATURE_OEM_AUDIO_SERVICE);

        expectWithMessage("Oem service enabled with enabled ducking service")
                .that(isEnabled).isTrue();
    }

    @Test
    public void isAudioFeatureEnabled_withEnabledAudioMirror() throws Exception {
        CarAudioService service = setUpAudioService();

        boolean isEnabled = service.isAudioFeatureEnabled(AUDIO_FEATURE_AUDIO_MIRRORING);

        expectWithMessage("Audio mirror enabled status")
                .that(isEnabled).isTrue();
    }

    @Test
    public void isAudioFeatureEnabled_withDisabledAudioMirror() throws Exception {
        CarAudioService service = setUpCarAudioServiceWithoutMirroring();

        boolean isEnabled = service.isAudioFeatureEnabled(AUDIO_FEATURE_AUDIO_MIRRORING);

        expectWithMessage("Audio mirror enabled status")
                .that(isEnabled).isFalse();
    }

    @Test
    public void isAudioFeatureEnabled_forMinMaxActivationVolume() throws Exception {
        mSetFlagsRule.enableFlags(Flags.FLAG_CAR_AUDIO_MIN_MAX_ACTIVATION_VOLUME);
        CarAudioService service = setUpAudioService();

        expectWithMessage("Min/max activation volume feature")
                .that(service.isAudioFeatureEnabled(AUDIO_FEATURE_MIN_MAX_ACTIVATION_VOLUME))
                .isEqualTo(mUseMinMaxActivationVolume);
    }

    @Test
    public void isAudioFeatureEnabled_forDisabledMinMaxActivationVolume() throws Exception {
        mSetFlagsRule.enableFlags(Flags.FLAG_CAR_AUDIO_MIN_MAX_ACTIVATION_VOLUME);
        CarAudioService nonMinMaxActivationVolumeAudioService =
                setUpAudioServiceWithDisabledResource(audioUseMinMaxActivationVolume);

        expectWithMessage("Disabled min/max activation volume feature")
                .that(nonMinMaxActivationVolumeAudioService
                        .isAudioFeatureEnabled(AUDIO_FEATURE_MIN_MAX_ACTIVATION_VOLUME))
                .isFalse();
    }

    @Test
    public void isAudioFeatureEnabled_forMinMaxActivationVolumeWithDisabledFlag() throws Exception {
        mSetFlagsRule.disableFlags(Flags.FLAG_CAR_AUDIO_MIN_MAX_ACTIVATION_VOLUME);
        CarAudioService service = setUpAudioService();

        expectWithMessage("Min/max activation volume feature with disabled feature flag")
                .that(service.isAudioFeatureEnabled(AUDIO_FEATURE_MIN_MAX_ACTIVATION_VOLUME))
                .isFalse();
    }

    @Test
    public void onOccupantZoneConfigChanged_noUserAssignedToPrimaryZone() throws Exception {
        CarAudioService service = setUpAudioService();
        when(mMockOccupantZoneService.getDriverUserId()).thenReturn(UserManagerHelper.USER_NULL);
        when(mMockOccupantZoneService.getUserForOccupant(anyInt()))
                .thenReturn(UserManagerHelper.USER_NULL);
        ICarOccupantZoneCallback callback = getOccupantZoneCallback();
        int prevUserId = service.getUserIdForZone(PRIMARY_AUDIO_ZONE);

        callback.onOccupantZoneConfigChanged(CarOccupantZoneManager.ZONE_CONFIG_CHANGE_FLAG_USER);

        expectWithMessage("User ID before config changed")
                .that(service.getUserIdForZone(PRIMARY_AUDIO_ZONE))
                .isEqualTo(prevUserId);
    }

    @Test
    public void onOccupantZoneConfigChanged_userAssignedToPrimaryZone() throws Exception {
        CarAudioService service = setUpAudioService();
        when(mMockOccupantZoneService.getDriverUserId()).thenReturn(TEST_DRIVER_USER_ID);
        when(mMockOccupantZoneService.getUserForOccupant(anyInt()))
                .thenReturn(TEST_REAR_LEFT_USER_ID);
        ICarOccupantZoneCallback callback = getOccupantZoneCallback();

        callback.onOccupantZoneConfigChanged(CarOccupantZoneManager.ZONE_CONFIG_CHANGE_FLAG_USER);

        expectWithMessage("User ID after config changed")
                .that(service.getUserIdForZone(PRIMARY_AUDIO_ZONE))
                .isEqualTo(TEST_REAR_LEFT_USER_ID);
    }

    @Test
    public void onOccupantZoneConfigChanged_afterResettingUser_returnNoUser() throws Exception {
        CarAudioService service = setUpAudioService();
        when(mMockOccupantZoneService.getDriverUserId()).thenReturn(TEST_DRIVER_USER_ID);
        when(mMockOccupantZoneService.getUserForOccupant(anyInt()))
                .thenReturn(TEST_REAR_LEFT_USER_ID);
        ICarOccupantZoneCallback callback = getOccupantZoneCallback();
        callback.onOccupantZoneConfigChanged(CarOccupantZoneManager.ZONE_CONFIG_CHANGE_FLAG_USER);
        when(mMockOccupantZoneService.getUserForOccupant(anyInt()))
                .thenReturn(UserManagerHelper.USER_NULL);

        callback.onOccupantZoneConfigChanged(CarOccupantZoneManager.ZONE_CONFIG_CHANGE_FLAG_USER);

        expectWithMessage("User ID config changed to null")
                .that(service.getUserIdForZone(PRIMARY_AUDIO_ZONE))
                .isEqualTo(UserManagerHelper.USER_NULL);
    }

    @Test
    public void onOccupantZoneConfigChanged_noOccupantZoneMapping() throws Exception {
        setUpCarAudioServiceWithoutZoneMapping();
        ICarOccupantZoneCallback callback = getOccupantZoneCallback();

        callback.onOccupantZoneConfigChanged(CarOccupantZoneManager.ZONE_CONFIG_CHANGE_FLAG_USER);

        verify(mMockOccupantZoneService, never()).getUserForOccupant(anyInt());
    }

    @Test
    public void onOccupantZoneConfigChanged_noOccupantZoneMapping_alreadyAssigned()
            throws Exception {
        when(mMockOccupantZoneService.getDriverUserId()).thenReturn(TEST_DRIVER_USER_ID);
        CarAudioService noZoneMappingAudioService = setUpCarAudioServiceWithoutZoneMapping();
        ICarOccupantZoneCallback callback = getOccupantZoneCallback();
        callback.onOccupantZoneConfigChanged(CarOccupantZoneManager.ZONE_CONFIG_CHANGE_FLAG_USER);
        callback.onOccupantZoneConfigChanged(CarOccupantZoneManager.ZONE_CONFIG_CHANGE_FLAG_USER);

        verify(mMockOccupantZoneService, never()).getUserForOccupant(anyInt());
        expectWithMessage("Occupant Zone for primary zone")
                .that(noZoneMappingAudioService.getUserIdForZone(PRIMARY_AUDIO_ZONE))
                .isEqualTo(TEST_DRIVER_USER_ID);
    }

    @Test
    public void onOccupantZoneConfigChanged_multipleZones() throws Exception {
        CarAudioService service = setUpAudioService();
        when(mMockOccupantZoneService.getDriverUserId()).thenReturn(TEST_DRIVER_USER_ID);
        when(mMockOccupantZoneService.getUserForOccupant(anyInt()))
                .thenReturn(TEST_REAR_LEFT_USER_ID, TEST_REAR_RIGHT_USER_ID);
        ICarOccupantZoneCallback callback = getOccupantZoneCallback();

        callback.onOccupantZoneConfigChanged(CarOccupantZoneManager.ZONE_CONFIG_CHANGE_FLAG_USER);

        expectWithMessage("User ID for primary and secondary zone after config changed")
                .that(service.getUserIdForZone(PRIMARY_AUDIO_ZONE))
                .isNotEqualTo(service.getUserIdForZone(TEST_REAR_LEFT_ZONE_ID));
        expectWithMessage("Secondary user ID config changed")
                .that(service.getUserIdForZone(TEST_REAR_LEFT_ZONE_ID))
                .isEqualTo(TEST_REAR_RIGHT_USER_ID);
    }

    @Test
    public void serviceDied_registersAudioGainCallback() throws Exception {
        setUpAudioService();
        ArgumentCaptor<AudioControlDeathRecipient> captor =
                ArgumentCaptor.forClass(AudioControlDeathRecipient.class);
        verify(mAudioControlWrapperAidl).linkToDeath(captor.capture());
        AudioControlDeathRecipient runnable = captor.getValue();
        reset(mAudioControlWrapperAidl);

        runnable.serviceDied();

        verify(mAudioControlWrapperAidl).registerAudioGainCallback(any());
    }

    @Test
    public void serviceDied_registersFocusListener() throws Exception {
        setUpAudioService();
        ArgumentCaptor<AudioControlDeathRecipient> captor =
                ArgumentCaptor.forClass(AudioControlDeathRecipient.class);
        verify(mAudioControlWrapperAidl).linkToDeath(captor.capture());
        AudioControlDeathRecipient runnable = captor.getValue();
        reset(mAudioControlWrapperAidl);

        runnable.serviceDied();

        verify(mAudioControlWrapperAidl).registerFocusListener(any());
    }

    @Test
    public void serviceDied_setsModuleChangeCallback() throws Exception {
        setUpAudioService();
        ArgumentCaptor<AudioControlDeathRecipient> captor =
                ArgumentCaptor.forClass(AudioControlDeathRecipient.class);
        verify(mAudioControlWrapperAidl).linkToDeath(captor.capture());
        AudioControlDeathRecipient runnable = captor.getValue();
        reset(mAudioControlWrapperAidl);

        runnable.serviceDied();

        verify(mAudioControlWrapperAidl).setModuleChangeCallback(any());
    }

    @Test
    public void getVolumeGroupIdForAudioContext_forPrimaryGroup() throws Exception {
        CarAudioService service = setUpAudioService();

        expectWithMessage("Volume group ID for primary audio zone")
                .that(service.getVolumeGroupIdForAudioContext(PRIMARY_AUDIO_ZONE,
                        CarAudioContext.MUSIC))
                .isEqualTo(TEST_PRIMARY_ZONE_GROUP_0);
    }

    @Test
    public void getVolumeGroupIdForAudioAttribute() throws Exception {
        CarAudioService service = setUpAudioService();

        expectWithMessage("Volume group ID for primary audio zone")
                .that(service.getVolumeGroupIdForAudioAttribute(PRIMARY_AUDIO_ZONE,
                        CarAudioContext.getAudioAttributeFromUsage(USAGE_MEDIA)))
                .isEqualTo(TEST_PRIMARY_ZONE_GROUP_0);
    }

    @Test
    public void getVolumeGroupIdForAudioAttribute_withNullAttribute_fails() throws Exception {
        CarAudioService service = setUpAudioService();

        NullPointerException thrown = assertThrows(NullPointerException.class, () ->
                service.getVolumeGroupIdForAudioAttribute(PRIMARY_AUDIO_ZONE,
                /* attributes= */ null));

        expectWithMessage("Null audio attribute exception").that(thrown).hasMessageThat()
                .contains("Audio attributes");
    }

    @Test
    public void getVolumeGroupIdForAudioAttribute_withInvalidZoneId_fails() throws Exception {
        CarAudioService service = setUpAudioService();

        IllegalArgumentException thrown = assertThrows(IllegalArgumentException.class, () ->
                service.getVolumeGroupIdForAudioAttribute(INVALID_AUDIO_ZONE,
                        CarAudioContext.getAudioAttributeFromUsage(USAGE_MEDIA)));

        expectWithMessage("Invalid audio zone exception").that(thrown).hasMessageThat()
                .contains("Invalid audio zone Id");
    }

    @Test
    public void getInputDevicesForZoneId_primaryZone() throws Exception {
        CarAudioService service = setUpAudioService();

        expectWithMessage("Get input device for primary zone id")
                .that(service.getInputDevicesForZoneId(PRIMARY_AUDIO_ZONE))
                .containsExactly(new AudioDeviceAttributes(mMicrophoneInputDevice));
    }

    @Test
    public void getExternalSources_forSingleDevice() throws Exception {
        CarAudioService service = setUpAudioService();
        AudioDeviceInfo[] inputDevices = generateInputDeviceInfos();

        expectWithMessage("External input device addresses")
                .that(service.getExternalSources())
                .asList().containsExactly(inputDevices[1].getAddress());
    }

    @Test
    public void setAudioEnabled_forEnabledVolumeGroupMuting() throws Exception {
        CarAudioService service = setUpAudioService();

        service.setAudioEnabled(/* isAudioEnabled= */ true);

        verify(mAudioControlWrapperAidl).onDevicesToMuteChange(any());
    }

    @Test
    public void setAudioEnabled_forDisabledVolumeGroupMuting() throws Exception {
        CarAudioService nonVolumeGroupMutingAudioService =
                setUpAudioServiceWithDisabledResource(audioUseCarVolumeGroupMuting);

        nonVolumeGroupMutingAudioService.setAudioEnabled(/* isAudioEnabled= */ true);

        verify(mAudioControlWrapperAidl, never()).onDevicesToMuteChange(any());
    }

    @Test
    public void onAudioServerDown_forCarAudioServiceCallback() throws Exception {
        setUpAudioService();
        AudioServerStateCallback callback = getAudioServerStateCallback();

        callback.onAudioServerDown();

        verify(mAudioControlWrapperAidl).onDevicesToMuteChange(any());
    }

    @Test
    public void onAudioServerUp_forCarAudioServiceCallback() throws Exception {
        CarAudioService service = setUpAudioService();
        AudioServerStateCallback callback = getAudioServerStateCallback();
        callback.onAudioServerDown();

        callback.onAudioServerUp();

        expectWithMessage("Re-initialized Car Audio Service Zones")
                .that(service.getAudioZoneIds()).asList()
                .containsExactly(PRIMARY_AUDIO_ZONE, TEST_REAR_LEFT_ZONE_ID,
                        TEST_REAR_RIGHT_ZONE_ID, TEST_FRONT_ZONE_ID, TEST_REAR_ROW_3_ZONE_ID);
    }

    @Test
    public void registerVolumeCallback_verifyCallbackHandler() throws Exception {
        int uid = Binder.getCallingUid();
        CarAudioService service = setUpAudioService();

        service.registerVolumeCallback(mVolumeCallbackBinder);

        verify(mCarVolumeCallbackHandler).registerCallback(mVolumeCallbackBinder, uid, true);
    }

    @Test
    public void unregisterVolumeCallback_verifyCallbackHandler() throws Exception {
        int uid = Binder.getCallingUid();
        CarAudioService service = setUpAudioService();

        service.unregisterVolumeCallback(mVolumeCallbackBinder);

        verify(mCarVolumeCallbackHandler).unregisterCallback(mVolumeCallbackBinder, uid);
    }

    @Test
    public void getMutedVolumeGroups_forInvalidZone() throws Exception {
        CarAudioService service = setUpAudioService();

        expectWithMessage("Muted volume groups for invalid zone")
                .that(service.getMutedVolumeGroups(INVALID_AUDIO_ZONE))
                .isEmpty();
    }

    @Test
    public void getMutedVolumeGroups_whenVolumeGroupMuteNotSupported() throws Exception {
        CarAudioService nonVolumeGroupMutingAudioService =
                setUpAudioServiceWithDisabledResource(audioUseCarVolumeGroupMuting);

        expectWithMessage("Muted volume groups with disable mute feature")
                .that(nonVolumeGroupMutingAudioService.getMutedVolumeGroups(PRIMARY_AUDIO_ZONE))
                .isEmpty();
    }

    @Test
    public void getMutedVolumeGroups_withMutedGroups() throws Exception {
        CarAudioService service = setUpAudioService();
        service.setVolumeGroupMute(PRIMARY_AUDIO_ZONE, TEST_PRIMARY_ZONE_GROUP_0,
                /* mute= */ true, TEST_FLAGS);
        service.setVolumeGroupMute(PRIMARY_AUDIO_ZONE, TEST_PRIMARY_ZONE_GROUP_1,
                /* mute= */ true, TEST_FLAGS);

        expectWithMessage("Muted volume groups")
                .that(service.getMutedVolumeGroups(PRIMARY_AUDIO_ZONE))
                .containsExactly(mTestPrimaryZoneVolumeInfo0,
                        mTestPrimaryZoneVolumeInfo1);
    }

    @Test
    public void getMutedVolumeGroups_afterUnmuting() throws Exception {
        CarAudioService service = setUpAudioService();
        service.setVolumeGroupMute(PRIMARY_AUDIO_ZONE, TEST_PRIMARY_ZONE_GROUP_0,
                /* mute= */ true, TEST_FLAGS);
        service.setVolumeGroupMute(PRIMARY_AUDIO_ZONE, TEST_PRIMARY_ZONE_GROUP_1,
                /* mute= */ true, TEST_FLAGS);
        service.setVolumeGroupMute(PRIMARY_AUDIO_ZONE, TEST_PRIMARY_ZONE_GROUP_0,
                /* mute= */ false, TEST_FLAGS);

        expectWithMessage("Muted volume groups after unmuting one group")
                .that(service.getMutedVolumeGroups(PRIMARY_AUDIO_ZONE))
                .containsExactly(mTestPrimaryZoneVolumeInfo1);
    }

    @Test
    public void getMutedVolumeGroups_withMutedGroupsForDifferentZone() throws Exception {
        CarAudioService service = setUpAudioService();
        service.setVolumeGroupMute(PRIMARY_AUDIO_ZONE, TEST_PRIMARY_ZONE_GROUP_0,
                /* mute= */ true, TEST_FLAGS);
        service.setVolumeGroupMute(PRIMARY_AUDIO_ZONE, TEST_PRIMARY_ZONE_GROUP_1,
                /* mute= */ true, TEST_FLAGS);

        expectWithMessage("Muted volume groups for secondary zone")
                .that(service.getMutedVolumeGroups(TEST_REAR_LEFT_ZONE_ID)).isEmpty();
    }

    @Test
    public void onReceive_forLegacy_noCallToOnVolumeGroupChanged() throws Exception {
        setUpAudioServiceWithoutDynamicRouting();
        mVolumeReceiverCaptor = ArgumentCaptor.forClass(BroadcastReceiver.class);
        verify(mMockContext).registerReceiver(mVolumeReceiverCaptor.capture(), any(), anyInt());
        BroadcastReceiver receiver = mVolumeReceiverCaptor.getValue();
        Intent intent = new Intent(VOLUME_CHANGED_ACTION);

        receiver.onReceive(mMockContext, intent);

        verify(mCarVolumeCallbackHandler, never())
                .onVolumeGroupChange(anyInt(), anyInt(), anyInt());
    }

    @Test
    public void onReceive_forLegacy_forStreamMusic() throws Exception {
        setUpAudioServiceWithoutDynamicRouting();
        verify(mMockContext).registerReceiver(mVolumeReceiverCaptor.capture(), any(), anyInt());
        BroadcastReceiver receiver = mVolumeReceiverCaptor.getValue();
        Intent intent = new Intent(VOLUME_CHANGED_ACTION)
                .putExtra(EXTRA_VOLUME_STREAM_TYPE, STREAM_MUSIC);

        receiver.onReceive(mMockContext, intent);

        verify(mCarVolumeCallbackHandler).onVolumeGroupChange(
                eq(PRIMARY_AUDIO_ZONE), anyInt(), eq(FLAG_FROM_KEY | FLAG_SHOW_UI));
    }

    @Test
    public void onReceive_forLegacy_onMuteChanged() throws Exception {
        setUpAudioServiceWithoutDynamicRouting();
        ArgumentCaptor<BroadcastReceiver> captor =
                ArgumentCaptor.forClass(BroadcastReceiver.class);
        verify(mMockContext).registerReceiver(captor.capture(), any(), anyInt());
        BroadcastReceiver receiver = captor.getValue();
        Intent intent = new Intent();
        intent.setAction(MASTER_MUTE_CHANGED_ACTION);

        receiver.onReceive(mMockContext, intent);

        verify(mCarVolumeCallbackHandler)
                .onMasterMuteChanged(eq(PRIMARY_AUDIO_ZONE), eq(FLAG_FROM_KEY | FLAG_SHOW_UI));
    }

    @Test
    public void getVolumeGroupInfosForZone() throws Exception {
        CarAudioService service = setUpAudioService();
        int groupCount = service.getVolumeGroupCount(PRIMARY_AUDIO_ZONE);

        List<CarVolumeGroupInfo> infos =
                service.getVolumeGroupInfosForZone(PRIMARY_AUDIO_ZONE);

        for (int index = 0; index < groupCount; index++) {
            CarVolumeGroupInfo info = service
                    .getVolumeGroupInfo(PRIMARY_AUDIO_ZONE, index);
            expectWithMessage("Car volume group infos for primary zone and info %s", info)
                    .that(infos).contains(info);
        }
    }

    @Test
    public void getVolumeGroupInfosForZone_forDynamicRoutingDisabled() throws Exception {
        CarAudioService nonDynamicAudioService = setUpAudioServiceWithoutDynamicRouting();

        List<CarVolumeGroupInfo> infos =
                nonDynamicAudioService.getVolumeGroupInfosForZone(PRIMARY_AUDIO_ZONE);

        expectWithMessage("Car volume group infos with dynamic routing disabled")
                .that(infos).isEmpty();
    }

    @Test
    public void getVolumeGroupInfosForZone_forOEMConfiguration() throws Exception {
        setUpTempFileForAudioConfiguration(R.raw.car_audio_configuration_using_oem_defined_context);
        CarAudioService nonDynamicAudioService = new CarAudioService(mMockContext,
                mTempCarAudioConfigFile.getFile().getAbsolutePath(), mCarVolumeCallbackHandler,
                /* audioFadeConfigurationPath= */ null);
        nonDynamicAudioService.init();

        List<CarVolumeGroupInfo> infos =
                nonDynamicAudioService.getVolumeGroupInfosForZone(PRIMARY_AUDIO_ZONE);

        expectWithMessage("Car volume group infos size with OEM configuration")
                .that(infos).hasSize(1);
        expectWithMessage("Car volume group info name with OEM configuration")
                .that(infos.get(0).getName()).isEqualTo("OEM_VOLUME_GROUP");
    }

    @Test
    public void getVolumeGroupInfosForZone_size() throws Exception {
        CarAudioService service = setUpAudioService();
        int groupCount = service.getVolumeGroupCount(PRIMARY_AUDIO_ZONE);

        List<CarVolumeGroupInfo> infos =
                service.getVolumeGroupInfosForZone(PRIMARY_AUDIO_ZONE);

        expectWithMessage("Car volume group infos size for primary zone")
                .that(infos).hasSize(groupCount);
    }

    @Test
    public void getVolumeGroupInfosForZone_forInvalidZone() throws Exception {
        CarAudioService service = setUpAudioService();

        IllegalArgumentException thrown =
                assertThrows(IllegalArgumentException.class, () ->
                        service.getVolumeGroupInfosForZone(INVALID_AUDIO_ZONE));

        expectWithMessage("Exception for volume group infos size for invalid zone")
                .that(thrown).hasMessageThat().contains("audio zone Id");
    }

    @Test
    public void getVolumeGroupInfo() throws Exception {
        CarVolumeGroupInfo testVolumeGroupInfo = new CarVolumeGroupInfo.Builder(
                mTestPrimaryZoneVolumeInfo0).setMuted(false).build();
        CarAudioService service = setUpAudioService();

        expectWithMessage("Car volume group info for primary zone")
                .that(service.getVolumeGroupInfo(PRIMARY_AUDIO_ZONE,
                        TEST_PRIMARY_ZONE_GROUP_0)).isEqualTo(testVolumeGroupInfo);
    }

    @Test
    public void getVolumeGroupInfo_forInvalidZone() throws Exception {
        CarAudioService service = setUpAudioService();

        IllegalArgumentException thrown =
                assertThrows(IllegalArgumentException.class, () ->
                        service.getVolumeGroupInfo(INVALID_AUDIO_ZONE, TEST_PRIMARY_ZONE_GROUP_0));

        expectWithMessage("Exception for volume group info size for invalid zone")
                .that(thrown).hasMessageThat().contains("audio zone Id");
    }

    @Test
    public void getVolumeGroupInfo_forInvalidGroup() throws Exception {
        CarAudioService service = setUpAudioService();

        IllegalArgumentException thrown =
                assertThrows(IllegalArgumentException.class, () ->
                        service.getVolumeGroupInfo(INVALID_AUDIO_ZONE, TEST_PRIMARY_ZONE_GROUP_0));

        expectWithMessage("Exception for volume groups info size for invalid group id")
                .that(thrown).hasMessageThat().contains("audio zone Id");
    }

    @Test
    public void getVolumeGroupInfo_forGroupOverRange() throws Exception {
        CarAudioService service = setUpAudioService();
        int groupCount = service.getVolumeGroupCount(PRIMARY_AUDIO_ZONE);

        IllegalArgumentException thrown =
                assertThrows(IllegalArgumentException.class, () ->
                        service.getVolumeGroupInfo(INVALID_AUDIO_ZONE,
                                groupCount));

        expectWithMessage("Exception for volume groups info size for out of range group")
                .that(thrown).hasMessageThat().contains("audio zone Id");
    }

    @Test
    public void registerPrimaryZoneMediaAudioRequestCallbackListener_withNullCallback_fails()
            throws Exception {
        CarAudioService service = setUpAudioService();

        NullPointerException thrown = assertThrows(NullPointerException.class, ()
                -> service.registerPrimaryZoneMediaAudioRequestCallback(
                        /* callback= */ null));

        expectWithMessage("Register audio media request callback exception")
                .that(thrown).hasMessageThat()
                .contains("Media request callback");
    }

    @Test
    public void unregisterPrimaryZoneMediaAudioRequestCallback_withNullCallback_fails()
            throws Exception {
        CarAudioService service = setUpAudioService();

        NullPointerException thrown = assertThrows(NullPointerException.class, ()
                -> service.unregisterPrimaryZoneMediaAudioRequestCallback(
                        /* callback= */ null));

        expectWithMessage("Unregister audio media request callback exception")
                .that(thrown).hasMessageThat()
                .contains("Media request callback");
    }

    @Test
    public void requestMediaAudioOnPrimaryZone_withPassengerOccupant_succeeds()
            throws Exception {
        CarAudioService service = setUpAudioService();
        TestPrimaryZoneMediaAudioRequestCallback
                requestToken = new TestPrimaryZoneMediaAudioRequestCallback();
        TestMediaRequestStatusCallback requestCallback = new TestMediaRequestStatusCallback();
        assignOccupantToAudioZones();
        service.registerPrimaryZoneMediaAudioRequestCallback(requestToken);

        expectWithMessage("Audio media request id")
                .that(service.requestMediaAudioOnPrimaryZone(requestCallback,
                        TEST_REAR_RIGHT_PASSENGER_OCCUPANT))
                .isNotEqualTo(INVALID_REQUEST_ID);
    }

    @Test
    public void requestMediaAudioOnPrimaryZone_withDriverOccupant_fails()
            throws Exception {
        CarAudioService service = setUpAudioService();
        TestPrimaryZoneMediaAudioRequestCallback
                requestToken = new TestPrimaryZoneMediaAudioRequestCallback();
        TestMediaRequestStatusCallback requestCallback = new TestMediaRequestStatusCallback();
        assignOccupantToAudioZones();
        service.registerPrimaryZoneMediaAudioRequestCallback(requestToken);

        IllegalArgumentException thrown = assertThrows(IllegalArgumentException.class, ()
                -> service.requestMediaAudioOnPrimaryZone(requestCallback,
                TEST_DRIVER_OCCUPANT));

        expectWithMessage("Request media audio exception")
                .that(thrown).hasMessageThat().contains("already owns the primary audio zone");
    }

    @Test
    public void requestMediaAudioOnPrimaryZone_withNonAssignedOccupant_fails()
            throws Exception {
        when(mMockOccupantZoneService.getAudioZoneIdForOccupant(TEST_UNASSIGNED_OCCUPANT_ZONE_ID))
                .thenReturn(OUT_OF_RANGE_ZONE);
        CarAudioService service = setUpAudioService();
        TestPrimaryZoneMediaAudioRequestCallback
                requestToken = new TestPrimaryZoneMediaAudioRequestCallback();
        TestMediaRequestStatusCallback requestCallback = new TestMediaRequestStatusCallback();
        CarOccupantZoneManager.OccupantZoneInfo info =
                getOccupantInfo(TEST_UNASSIGNED_OCCUPANT_ZONE_ID,
                CarOccupantZoneManager.OCCUPANT_TYPE_DRIVER,
                VehicleAreaSeat.SEAT_ROW_1_LEFT);
        assignOccupantToAudioZones();
        service.registerPrimaryZoneMediaAudioRequestCallback(requestToken);

        expectWithMessage("Invalid audio media request id")
                .that(service.requestMediaAudioOnPrimaryZone(requestCallback, info))
                .isEqualTo(INVALID_REQUEST_ID);
    }

    @Test
    public void requestMediaAudioOnPrimaryZone_withPassengerOccupant_callsApprover()
            throws Exception {
        CarAudioService service = setUpAudioService();
        TestPrimaryZoneMediaAudioRequestCallback
                requestToken = new TestPrimaryZoneMediaAudioRequestCallback();
        TestMediaRequestStatusCallback requestCallback = new TestMediaRequestStatusCallback();
        assignOccupantToAudioZones();
        service.registerPrimaryZoneMediaAudioRequestCallback(requestToken);

        long requestId = service.requestMediaAudioOnPrimaryZone(requestCallback,
                TEST_REAR_RIGHT_PASSENGER_OCCUPANT);

        requestToken.waitForCallback();
        expectWithMessage("Called audio media request id")
                .that(requestToken.mRequestId).isEqualTo(requestId);
        expectWithMessage("Called audio media request info")
                .that(requestToken.mInfo).isEqualTo(TEST_REAR_RIGHT_PASSENGER_OCCUPANT);
    }

    @Test
    public void requestMediaAudioOnPrimaryZone_withZoneMirroring_fails()
            throws Exception {
        CarAudioService service = setUpAudioService();
        TestPrimaryZoneMediaAudioRequestCallback
                requestToken = new TestPrimaryZoneMediaAudioRequestCallback();
        TestMediaRequestStatusCallback requestCallback = new TestMediaRequestStatusCallback();
        assignOccupantToAudioZones();
        service.registerPrimaryZoneMediaAudioRequestCallback(requestToken);
        TestAudioZonesMirrorStatusCallbackCallback mirrorCallback =
                getAudioZonesMirrorStatusCallback(service);
        service.enableMirrorForAudioZones(TEST_MIRROR_AUDIO_ZONES);
        mirrorCallback.waitForCallback();

        IllegalStateException thrown = assertThrows(IllegalStateException.class, () ->
                        service.requestMediaAudioOnPrimaryZone(requestCallback,
                        TEST_REAR_RIGHT_PASSENGER_OCCUPANT));

        expectWithMessage("Request audio share while mirroring exception").that(thrown)
                .hasMessageThat().contains("Can not request audio share to primary zone");
    }

    @Test
    public void binderDied_onMediaRequestApprover_resetsApprovedRequest()
            throws Exception {
        CarAudioService service = setUpAudioService();
        TestPrimaryZoneMediaAudioRequestCallback requestToken =
                new TestPrimaryZoneMediaAudioRequestCallback();
        TestMediaRequestStatusCallback requestCallback = new TestMediaRequestStatusCallback();
        assignOccupantToAudioZones();
        service.registerPrimaryZoneMediaAudioRequestCallback(requestToken);
        long requestId = service.requestMediaAudioOnPrimaryZone(requestCallback,
                TEST_REAR_RIGHT_PASSENGER_OCCUPANT);
        requestToken.waitForCallback();
        requestToken.reset();
        service.allowMediaAudioOnPrimaryZone(requestToken, requestId, /* allow= */ true);
        requestToken.waitForCallback();
        requestCallback.waitForCallback();
        requestCallback.reset();

        requestToken.mDeathRecipient.binderDied();

        requestCallback.waitForCallback();
        expectWithMessage("Stopped status due to approver's death").that(requestCallback.mStatus)
                .isEqualTo(CarAudioManager.AUDIO_REQUEST_STATUS_STOPPED);
        expectWithMessage("Stopped id due to approver's death")
                .that(requestCallback.mRequestId).isEqualTo(requestId);
    }

    @Test
    public void allowMediaAudioOnPrimaryZone_withAllowedRequest() throws Exception {
        CarAudioService service = setUpAudioService();
        TestPrimaryZoneMediaAudioRequestCallback
                requestToken = new TestPrimaryZoneMediaAudioRequestCallback();
        TestMediaRequestStatusCallback requestCallback = new TestMediaRequestStatusCallback();
        assignOccupantToAudioZones();
        service.registerPrimaryZoneMediaAudioRequestCallback(requestToken);
        long requestId = service.requestMediaAudioOnPrimaryZone(requestCallback,
                TEST_REAR_RIGHT_PASSENGER_OCCUPANT);
        requestToken.waitForCallback();

        boolean results = service.allowMediaAudioOnPrimaryZone(requestToken, requestId,
                /* allow= */ true);

        expectWithMessage("Allowed audio playback").that(results).isTrue();
    }

    @Test
    public void allowMediaAudioOnPrimaryZone_whileMirroring_fails() throws Exception {
        CarAudioService service = setUpAudioService();
        TestPrimaryZoneMediaAudioRequestCallback
                requestToken = new TestPrimaryZoneMediaAudioRequestCallback();
        TestMediaRequestStatusCallback requestCallback = new TestMediaRequestStatusCallback();
        assignOccupantToAudioZones();
        service.registerPrimaryZoneMediaAudioRequestCallback(requestToken);
        long shareId = service.requestMediaAudioOnPrimaryZone(requestCallback,
                TEST_REAR_RIGHT_PASSENGER_OCCUPANT);
        requestToken.waitForCallback();
        TestAudioZonesMirrorStatusCallbackCallback mirrorCallback =
                getAudioZonesMirrorStatusCallback(service);
        service.enableMirrorForAudioZones(TEST_MIRROR_AUDIO_ZONES);
        mirrorCallback.waitForCallback();
        requestCallback.waitForCallback();

        IllegalStateException thrown =
                assertThrows(IllegalStateException.class, () -> service
                        .allowMediaAudioOnPrimaryZone(requestToken, shareId, /* allow= */ true));

        expectWithMessage("Allow audio share while mirroring exception").that(thrown)
                .hasMessageThat().contains("Can not allow audio share to primary zone");
        requestCallback.waitForCallback();
        expectWithMessage("Rejected status due to mirroring").that(requestCallback.mStatus)
                .isEqualTo(CarAudioManager.AUDIO_REQUEST_STATUS_REJECTED);
        expectWithMessage("Rejected id with rejected due to mirroring")
                .that(requestCallback.mRequestId).isEqualTo(shareId);
    }

    @Test
    public void allowMediaAudioOnPrimaryZone_withUnallowedRequest() throws Exception {
        CarAudioService service = setUpAudioService();
        TestPrimaryZoneMediaAudioRequestCallback
                requestToken = new TestPrimaryZoneMediaAudioRequestCallback();
        TestMediaRequestStatusCallback requestCallback = new TestMediaRequestStatusCallback();
        assignOccupantToAudioZones();
        service.registerPrimaryZoneMediaAudioRequestCallback(requestToken);
        long requestId = service.requestMediaAudioOnPrimaryZone(requestCallback,
                TEST_REAR_RIGHT_PASSENGER_OCCUPANT);
        requestToken.waitForCallback();

        boolean results = service.allowMediaAudioOnPrimaryZone(requestToken, requestId,
                /* allow= */ false);

        expectWithMessage("Unallowed audio playback").that(results).isTrue();
    }

    @Test
    public void allowMediaAudioOnPrimaryZone_withAllowedRequest_callsRequester() throws Exception {
        CarAudioService service = setUpAudioService();
        TestPrimaryZoneMediaAudioRequestCallback
                requestToken = new TestPrimaryZoneMediaAudioRequestCallback();
        TestMediaRequestStatusCallback requestCallback = new TestMediaRequestStatusCallback();
        assignOccupantToAudioZones();
        service.registerPrimaryZoneMediaAudioRequestCallback(requestToken);
        long requestId = service.requestMediaAudioOnPrimaryZone(requestCallback,
                TEST_REAR_RIGHT_PASSENGER_OCCUPANT);
        requestToken.waitForCallback();

        service.allowMediaAudioOnPrimaryZone(requestToken, requestId, /* allow= */ true);

        requestCallback.waitForCallback();
        expectWithMessage("Media request called audio media request id")
                .that(requestCallback.mRequestId).isEqualTo(requestId);
        expectWithMessage("Media request called audio media request info")
                .that(requestCallback.mInfo).isEqualTo(TEST_REAR_RIGHT_PASSENGER_OCCUPANT);
        expectWithMessage("Media request called audio media request status")
                .that(requestCallback.mStatus)
                .isEqualTo(CarAudioManager.AUDIO_REQUEST_STATUS_APPROVED);
    }

    @Test
    public void allowMediaAudioOnPrimaryZone_withAllowedRequest_callsApprover() throws Exception {
        CarAudioService service = setUpAudioService();
        TestPrimaryZoneMediaAudioRequestCallback
                requestApprover = new TestPrimaryZoneMediaAudioRequestCallback();
        TestMediaRequestStatusCallback requestCallback = new TestMediaRequestStatusCallback();
        assignOccupantToAudioZones();
        service.registerPrimaryZoneMediaAudioRequestCallback(requestApprover);
        long requestId = service.requestMediaAudioOnPrimaryZone(requestCallback,
                TEST_REAR_RIGHT_PASSENGER_OCCUPANT);
        requestApprover.waitForCallback();
        requestApprover.reset();

        service.allowMediaAudioOnPrimaryZone(requestApprover, requestId, /* allow= */ true);

        requestApprover.waitForCallback();
        expectWithMessage("Media approver called audio media request id")
                .that(requestApprover.mRequestId).isEqualTo(requestId);
        expectWithMessage("Media approver called audio media request info")
                .that(requestApprover.mInfo).isEqualTo(TEST_REAR_RIGHT_PASSENGER_OCCUPANT);
        expectWithMessage("Media approver called audio media request status")
                .that(requestApprover.mStatus)
                .isEqualTo(CarAudioManager.AUDIO_REQUEST_STATUS_APPROVED);
    }

    @Test
    public void allowMediaAudioOnPrimaryZone_withUnallowedRequest_callsRequester()
            throws Exception {
        CarAudioService service = setUpAudioService();
        TestPrimaryZoneMediaAudioRequestCallback
                requestToken = new TestPrimaryZoneMediaAudioRequestCallback();
        TestMediaRequestStatusCallback requestCallback = new TestMediaRequestStatusCallback();
        assignOccupantToAudioZones();
        service.registerPrimaryZoneMediaAudioRequestCallback(requestToken);
        long requestId = service.requestMediaAudioOnPrimaryZone(requestCallback,
                TEST_REAR_RIGHT_PASSENGER_OCCUPANT);
        requestToken.waitForCallback();

        service.allowMediaAudioOnPrimaryZone(requestToken, requestId, /* allow= */ false);

        requestCallback.waitForCallback();
        expectWithMessage("Unallowed media request called audio media request id")
                .that(requestCallback.mRequestId).isEqualTo(requestId);
        expectWithMessage("Unallowed media request called audio media request info")
                .that(requestCallback.mInfo).isEqualTo(TEST_REAR_RIGHT_PASSENGER_OCCUPANT);
        expectWithMessage("Unallowed media request called audio media request status")
                .that(requestCallback.mStatus)
                .isEqualTo(CarAudioManager.AUDIO_REQUEST_STATUS_REJECTED);
    }

    @Test
    public void allowMediaAudioOnPrimaryZone_withUnallowedRequest_callsApprover() throws Exception {
        CarAudioService service = setUpAudioService();
        TestPrimaryZoneMediaAudioRequestCallback
                requestApprover = new TestPrimaryZoneMediaAudioRequestCallback();
        TestMediaRequestStatusCallback requestCallback = new TestMediaRequestStatusCallback();
        assignOccupantToAudioZones();
        service.registerPrimaryZoneMediaAudioRequestCallback(requestApprover);
        long requestId = service.requestMediaAudioOnPrimaryZone(requestCallback,
                TEST_REAR_RIGHT_PASSENGER_OCCUPANT);
        requestApprover.waitForCallback();
        requestApprover.reset();

        service.allowMediaAudioOnPrimaryZone(requestApprover, requestId, /* allow= */ false);

        requestApprover.waitForCallback();
        expectWithMessage("Unallowed media approver called audio media request id")
                .that(requestApprover.mRequestId).isEqualTo(requestId);
        expectWithMessage("Unallowed approver token called audio media request info")
                .that(requestApprover.mInfo).isEqualTo(TEST_REAR_RIGHT_PASSENGER_OCCUPANT);
        expectWithMessage("Unallowed approver token called audio media request status")
                .that(requestApprover.mStatus)
                .isEqualTo(CarAudioManager.AUDIO_REQUEST_STATUS_REJECTED);
    }

    @Test
    public void isMediaAudioAllowedInPrimaryZone_witNullOccupant_fails() throws Exception {
        CarAudioService service = setUpAudioService();
        NullPointerException thrown = assertThrows(NullPointerException.class, ()
                -> service.isMediaAudioAllowedInPrimaryZone(/* info= */ null));

        expectWithMessage("Media status exception").that(thrown)
                .hasMessageThat().contains("Occupant zone info");
    }

    @Test
    public void isMediaAudioAllowedInPrimaryZone_byDefault() throws Exception {
        CarAudioService service = setUpAudioService();

        expectWithMessage("Media default status")
                .that(service.isMediaAudioAllowedInPrimaryZone(
                        TEST_REAR_RIGHT_PASSENGER_OCCUPANT))
                .isFalse();
    }

    @Test
    public void isMediaAudioAllowedInPrimaryZone_afterAllowed() throws Exception {
        CarAudioService service = setUpAudioService();
        TestPrimaryZoneMediaAudioRequestCallback
                requestToken = new TestPrimaryZoneMediaAudioRequestCallback();
        TestMediaRequestStatusCallback requestCallback = new TestMediaRequestStatusCallback();
        assignOccupantToAudioZones();
        service.registerPrimaryZoneMediaAudioRequestCallback(requestToken);
        long requestId = service.requestMediaAudioOnPrimaryZone(requestCallback,
                TEST_REAR_RIGHT_PASSENGER_OCCUPANT);
        requestToken.waitForCallback();
        requestToken.reset();
        service.allowMediaAudioOnPrimaryZone(requestToken, requestId, /* allow= */ true);
        requestToken.waitForCallback();

        expectWithMessage("Media allowed status")
                .that(service.isMediaAudioAllowedInPrimaryZone(
                        TEST_REAR_RIGHT_PASSENGER_OCCUPANT))
                .isTrue();
    }

    @Test
    public void isMediaAudioAllowedInPrimaryZone_afterDisallowed() throws Exception {
        CarAudioService service = setUpAudioService();
        TestPrimaryZoneMediaAudioRequestCallback
                requestToken = new TestPrimaryZoneMediaAudioRequestCallback();
        TestMediaRequestStatusCallback requestCallback = new TestMediaRequestStatusCallback();
        assignOccupantToAudioZones();
        service.registerPrimaryZoneMediaAudioRequestCallback(requestToken);
        long requestId = service.requestMediaAudioOnPrimaryZone(requestCallback,
                TEST_REAR_RIGHT_PASSENGER_OCCUPANT);
        requestToken.waitForCallback();
        requestToken.reset();
        service.allowMediaAudioOnPrimaryZone(requestToken, requestId, /* allow= */ false);
        requestToken.waitForCallback();

        expectWithMessage("Media after disallowed status")
                .that(service.isMediaAudioAllowedInPrimaryZone(
                        TEST_REAR_RIGHT_PASSENGER_OCCUPANT))
                .isFalse();
    }

    @Test
    public void isMediaAudioAllowedInPrimaryZone_afterUserLogout() throws Exception {
        CarAudioService service = setUpAudioService();
        TestPrimaryZoneMediaAudioRequestCallback
                requestToken = new TestPrimaryZoneMediaAudioRequestCallback();
        TestMediaRequestStatusCallback requestCallback = new TestMediaRequestStatusCallback();
        assignOccupantToAudioZones();
        service.registerPrimaryZoneMediaAudioRequestCallback(requestToken);
        long requestId = service.requestMediaAudioOnPrimaryZone(requestCallback,
                TEST_REAR_RIGHT_PASSENGER_OCCUPANT);
        requestToken.waitForCallback();
        requestToken.reset();
        service.allowMediaAudioOnPrimaryZone(requestToken, requestId, /* allow= */ true);
        requestToken.waitForCallback();
        requestToken.reset();
        simulateLogoutPassengers();
        requestToken.waitForCallback();

        expectWithMessage("Media allowed status after passenger logout")
                .that(service.isMediaAudioAllowedInPrimaryZone(
                        TEST_REAR_RIGHT_PASSENGER_OCCUPANT)).isFalse();
    }

    @Test
    public void isMediaAudioAllowedInPrimaryZone_afterUserSwitch() throws Exception {
        CarAudioService service = setUpAudioService();
        TestPrimaryZoneMediaAudioRequestCallback
                requestToken = new TestPrimaryZoneMediaAudioRequestCallback();
        TestMediaRequestStatusCallback requestCallback = new TestMediaRequestStatusCallback();
        assignOccupantToAudioZones();
        service.registerPrimaryZoneMediaAudioRequestCallback(requestToken);
        long requestId = service.requestMediaAudioOnPrimaryZone(requestCallback,
                TEST_REAR_RIGHT_PASSENGER_OCCUPANT);
        requestToken.waitForCallback();
        requestToken.reset();
        service.allowMediaAudioOnPrimaryZone(requestToken, requestId, /* allow= */ true);
        requestToken.waitForCallback();
        requestToken.reset();
        simulatePassengersSwitch();
        requestToken.waitForCallback();

        expectWithMessage("Media allowed status after passenger switch")
                .that(service.isMediaAudioAllowedInPrimaryZone(
                        TEST_REAR_RIGHT_PASSENGER_OCCUPANT)).isFalse();
    }

    @Test
    public void resetMediaAudioOnPrimaryZone_afterAllowed() throws Exception {
        CarAudioService service = setUpAudioService();
        TestPrimaryZoneMediaAudioRequestCallback
                requestToken = new TestPrimaryZoneMediaAudioRequestCallback();
        TestMediaRequestStatusCallback requestCallback = new TestMediaRequestStatusCallback();
        assignOccupantToAudioZones();
        service.registerPrimaryZoneMediaAudioRequestCallback(requestToken);
        long requestId = service.requestMediaAudioOnPrimaryZone(requestCallback,
                TEST_REAR_RIGHT_PASSENGER_OCCUPANT);
        requestToken.waitForCallback();
        requestToken.reset();
        service.allowMediaAudioOnPrimaryZone(requestToken, requestId, /* allow= */ true);
        requestToken.waitForCallback();
        requestToken.reset();

        boolean reset = service.resetMediaAudioOnPrimaryZone(
                TEST_REAR_RIGHT_PASSENGER_OCCUPANT);

        requestToken.waitForCallback();
        expectWithMessage("Reset status").that(reset).isTrue();
        expectWithMessage("Media reset status")
                .that(service.isMediaAudioAllowedInPrimaryZone(
                        TEST_REAR_RIGHT_PASSENGER_OCCUPANT))
                .isFalse();
    }

    @Test
    public void cancelMediaAudioOnPrimaryZone_beforeAllowed() throws Exception {
        CarAudioService service = setUpAudioService();
        TestPrimaryZoneMediaAudioRequestCallback
                requestToken = new TestPrimaryZoneMediaAudioRequestCallback();
        TestMediaRequestStatusCallback requestCallback = new TestMediaRequestStatusCallback();
        assignOccupantToAudioZones();
        service.registerPrimaryZoneMediaAudioRequestCallback(requestToken);
        long requestId = service.requestMediaAudioOnPrimaryZone(requestCallback,
                TEST_REAR_RIGHT_PASSENGER_OCCUPANT);
        requestToken.waitForCallback();
        requestToken.reset();

        boolean cancel = service.cancelMediaAudioOnPrimaryZone(requestId);

        requestToken.waitForCallback();
        expectWithMessage("Cancel status").that(cancel).isTrue();
        expectWithMessage("Canceled media token called audio media request id")
                .that(requestToken.mRequestId).isEqualTo(requestId);
        expectWithMessage("Canceled media token called audio media request info")
                .that(requestToken.mInfo).isEqualTo(TEST_REAR_RIGHT_PASSENGER_OCCUPANT);
        expectWithMessage("Canceled media token called audio media request status")
                .that(requestToken.mStatus)
                .isEqualTo(CarAudioManager.AUDIO_REQUEST_STATUS_CANCELLED);
    }

    @Test
    public void cancelMediaAudioOnPrimaryZone_afterAllowed() throws Exception {
        CarAudioService service = setUpAudioService();
        TestPrimaryZoneMediaAudioRequestCallback
                requestToken = new TestPrimaryZoneMediaAudioRequestCallback();
        TestMediaRequestStatusCallback requestCallback = new TestMediaRequestStatusCallback();
        assignOccupantToAudioZones();
        service.registerPrimaryZoneMediaAudioRequestCallback(requestToken);
        long requestId = service.requestMediaAudioOnPrimaryZone(requestCallback,
                TEST_REAR_RIGHT_PASSENGER_OCCUPANT);
        requestToken.waitForCallback();
        requestToken.reset();
        service.allowMediaAudioOnPrimaryZone(requestToken, requestId, /* allow= */ true);
        requestToken.waitForCallback();
        requestToken.reset();

        boolean cancel = service.cancelMediaAudioOnPrimaryZone(requestId);

        requestToken.waitForCallback();
        expectWithMessage("Cancel status after allowed").that(cancel).isTrue();
        expectWithMessage("Media allowed status after canceled")
                .that(service.isMediaAudioAllowedInPrimaryZone(
                        TEST_REAR_RIGHT_PASSENGER_OCCUPANT))
                .isFalse();
    }

    @Test
    public void getZoneIdForAudioFocusInfo_beforeAllowedSharedAudio() throws Exception {
        CarAudioService service = setUpAudioService();
        TestPrimaryZoneMediaAudioRequestCallback
                requestToken = new TestPrimaryZoneMediaAudioRequestCallback();
        TestMediaRequestStatusCallback requestCallback = new TestMediaRequestStatusCallback();
        assignOccupantToAudioZones();
        service.registerPrimaryZoneMediaAudioRequestCallback(requestToken);
        service.requestMediaAudioOnPrimaryZone(requestCallback,
                TEST_REAR_RIGHT_PASSENGER_OCCUPANT);
        requestToken.waitForCallback();

        expectWithMessage("Not yet shared media user zone")
                .that(service.getZoneIdForAudioFocusInfo(TEST_REAR_RIGHT_AUDIO_FOCUS_INFO))
                .isEqualTo(TEST_REAR_RIGHT_ZONE_ID);
    }

    @Test
    public void getZoneIdForAudioFocusInfo_afterAllowedShareAudio() throws Exception {
        CarAudioService service = setUpAudioService();
        TestPrimaryZoneMediaAudioRequestCallback
                requestToken = new TestPrimaryZoneMediaAudioRequestCallback();
        TestMediaRequestStatusCallback requestCallback = new TestMediaRequestStatusCallback();
        assignOccupantToAudioZones();
        service.registerPrimaryZoneMediaAudioRequestCallback(requestToken);
        long requestId = service.requestMediaAudioOnPrimaryZone(requestCallback,
                TEST_REAR_RIGHT_PASSENGER_OCCUPANT);
        requestToken.waitForCallback();
        requestToken.reset();
        service.allowMediaAudioOnPrimaryZone(requestToken, requestId, /* allow= */ true);
        requestToken.waitForCallback();

        expectWithMessage("Shared media user zone")
                .that(service.getZoneIdForAudioFocusInfo(TEST_REAR_RIGHT_AUDIO_FOCUS_INFO))
                .isEqualTo(PRIMARY_AUDIO_ZONE);
    }

    @Test
    public void getZoneIdForAudioFocusInfo_afterCanceled() throws Exception {
        CarAudioService service = setUpAudioService();
        TestPrimaryZoneMediaAudioRequestCallback
                requestToken = new TestPrimaryZoneMediaAudioRequestCallback();
        TestMediaRequestStatusCallback requestCallback = new TestMediaRequestStatusCallback();
        assignOccupantToAudioZones();
        service.registerPrimaryZoneMediaAudioRequestCallback(requestToken);
        long requestId = service.requestMediaAudioOnPrimaryZone(requestCallback,
                TEST_REAR_RIGHT_PASSENGER_OCCUPANT);
        requestToken.waitForCallback();
        requestToken.reset();
        service.allowMediaAudioOnPrimaryZone(requestToken, requestId, /* allow= */ true);
        requestToken.waitForCallback();
        requestToken.reset();
        service.cancelMediaAudioOnPrimaryZone(requestId);
        requestToken.waitForCallback();

        expectWithMessage("Canceled shared media user zone")
                .that(service.getZoneIdForAudioFocusInfo(TEST_REAR_RIGHT_AUDIO_FOCUS_INFO))
                .isEqualTo(TEST_REAR_RIGHT_ZONE_ID);
    }

    @Test
    public void getZoneIdForAudioFocusInfo_afterReset() throws Exception {
        CarAudioService service = setUpAudioService();
        TestPrimaryZoneMediaAudioRequestCallback
                requestToken = new TestPrimaryZoneMediaAudioRequestCallback();
        TestMediaRequestStatusCallback requestCallback = new TestMediaRequestStatusCallback();
        assignOccupantToAudioZones();
        service.registerPrimaryZoneMediaAudioRequestCallback(requestToken);
        long requestId = service.requestMediaAudioOnPrimaryZone(requestCallback,
                TEST_REAR_RIGHT_PASSENGER_OCCUPANT);
        requestToken.waitForCallback();
        requestToken.reset();
        service.allowMediaAudioOnPrimaryZone(requestToken, requestId, /* allow= */ true);
        requestToken.waitForCallback();
        requestToken.reset();
        service.resetMediaAudioOnPrimaryZone(TEST_REAR_RIGHT_PASSENGER_OCCUPANT);
        requestToken.waitForCallback();

        expectWithMessage("Reset shared media user zone")
                .that(service.getZoneIdForAudioFocusInfo(TEST_REAR_RIGHT_AUDIO_FOCUS_INFO))
                .isEqualTo(TEST_REAR_RIGHT_ZONE_ID);
    }

    private static CarOccupantZoneManager.OccupantZoneInfo getOccupantInfo(int occupantZoneId,
            int occupantType, int seat) {
        return new CarOccupantZoneManager.OccupantZoneInfo(occupantZoneId, occupantType, seat);
    }

    @Test
    public void getAudioAttributesForVolumeGroup() throws Exception {
        CarAudioService service = setUpAudioService();
        CarVolumeGroupInfo info = service.getVolumeGroupInfo(PRIMARY_AUDIO_ZONE,
                TEST_PRIMARY_ZONE_GROUP_0);

        List<AudioAttributes> audioAttributes =
                service.getAudioAttributesForVolumeGroup(info);

        expectWithMessage("Volume group audio attributes").that(audioAttributes)
                .containsExactly(
                        CarAudioContext.getAudioAttributeFromUsage(USAGE_MEDIA),
                        CarAudioContext.getAudioAttributeFromUsage(USAGE_GAME),
                        CarAudioContext.getAudioAttributeFromUsage(USAGE_UNKNOWN),
                        CarAudioContext.getAudioAttributeFromUsage(USAGE_NOTIFICATION),
                        CarAudioContext.getAudioAttributeFromUsage(USAGE_NOTIFICATION_EVENT),
                        CarAudioContext.getAudioAttributeFromUsage(USAGE_ANNOUNCEMENT));
    }

    @Test
    public void getAudioAttributesForVolumeGroup_withNullInfo_fails() throws Exception {
        CarAudioService service = setUpAudioService();

        NullPointerException thrown =
                assertThrows(NullPointerException.class, () ->
                        service.getAudioAttributesForVolumeGroup(/* groupInfo= */ null));

        expectWithMessage("Volume group audio attributes with null info exception")
                .that(thrown).hasMessageThat().contains("Car volume group info");
    }

    @Test
    public void getAudioAttributesForVolumeGroup_withDynamicRoutingDisabled() throws Exception {
        CarAudioService nonDynamicAudioService = setUpAudioServiceWithoutDynamicRouting();

        List<AudioAttributes> audioAttributes = nonDynamicAudioService
                .getAudioAttributesForVolumeGroup(mTestPrimaryZoneVolumeInfo0);

        expectWithMessage("Volume group audio attributes with dynamic routing disabled")
                .that(audioAttributes).isEmpty();
    }

    @Test
    public void onKeyEvent_forInvalidAudioZone() throws Exception {
        CarAudioService service = setUpAudioService();
        int volumeBefore = service.getGroupVolume(PRIMARY_AUDIO_ZONE,
                TEST_PRIMARY_ZONE_GROUP_0);
        CarInputService.KeyEventListener listener = getAudioKeyEventListener();
        when(mMockOccupantZoneService.getOccupantZoneIdForSeat(TEST_SEAT))
                .thenReturn(PRIMARY_OCCUPANT_ZONE);
        when(mMockOccupantZoneService.getAudioZoneIdForOccupant(PRIMARY_OCCUPANT_ZONE))
                .thenReturn(INVALID_AUDIO_ZONE);
        KeyEvent keyEvent = new KeyEvent(ACTION_DOWN, KEYCODE_UNKNOWN);

        listener.onKeyEvent(keyEvent, TEST_DISPLAY_TYPE, TEST_SEAT);

        expectWithMessage("Volume group volume after invalid audio zone")
                .that(service.getGroupVolume(PRIMARY_AUDIO_ZONE,
                        TEST_PRIMARY_ZONE_GROUP_0)).isEqualTo(volumeBefore);
    }

    @Test
    public void onKeyEvent_forInvalidEvent() throws Exception {
        CarAudioService service = setUpAudioService();
        int volumeBefore = service.getGroupVolume(PRIMARY_AUDIO_ZONE,
                TEST_PRIMARY_ZONE_GROUP_0);
        CarInputService.KeyEventListener listener = getAudioKeyEventListener();
        when(mMockOccupantZoneService.getOccupantZoneIdForSeat(TEST_SEAT))
                .thenReturn(PRIMARY_OCCUPANT_ZONE);
        when(mMockOccupantZoneService.getAudioZoneIdForOccupant(PRIMARY_OCCUPANT_ZONE))
                .thenReturn(PRIMARY_AUDIO_ZONE);
        KeyEvent keyEvent = new KeyEvent(ACTION_DOWN, KEYCODE_UNKNOWN);

        listener.onKeyEvent(keyEvent, TEST_DISPLAY_TYPE, TEST_SEAT);

        expectWithMessage("Volume group volume after unknown key event")
                .that(service.getGroupVolume(PRIMARY_AUDIO_ZONE,
                        TEST_PRIMARY_ZONE_GROUP_0)).isEqualTo(volumeBefore);
    }

    @Test
    public void onKeyEvent_forActionUp() throws Exception {
        CarAudioService service = setUpAudioService();
        int volumeBefore = service.getGroupVolume(PRIMARY_AUDIO_ZONE,
                TEST_PRIMARY_ZONE_GROUP_0);
        CarInputService.KeyEventListener listener = getAudioKeyEventListener();
        when(mMockOccupantZoneService.getOccupantZoneIdForSeat(TEST_SEAT))
                .thenReturn(PRIMARY_OCCUPANT_ZONE);
        when(mMockOccupantZoneService.getAudioZoneIdForOccupant(PRIMARY_OCCUPANT_ZONE))
                .thenReturn(PRIMARY_AUDIO_ZONE);
        KeyEvent keyEvent = new KeyEvent(ACTION_UP, KEYCODE_VOLUME_UP);

        listener.onKeyEvent(keyEvent, TEST_DISPLAY_TYPE, TEST_SEAT);

        expectWithMessage("Volume group volume after volume up in primary zone in primary group "
                + "for action up")
                .that(service.getGroupVolume(PRIMARY_AUDIO_ZONE,
                        TEST_PRIMARY_ZONE_GROUP_0)).isEqualTo(volumeBefore);
    }

    @Test
    public void onKeyEvent_forActionDownFollowedByActionUp() throws Exception {
        CarAudioService service = setUpAudioService();
        int volumeBefore = service.getGroupVolume(PRIMARY_AUDIO_ZONE,
                TEST_PRIMARY_ZONE_GROUP_0);
        CarInputService.KeyEventListener listener = getAudioKeyEventListener();
        when(mMockOccupantZoneService.getOccupantZoneIdForSeat(TEST_SEAT))
                .thenReturn(PRIMARY_OCCUPANT_ZONE);
        when(mMockOccupantZoneService.getAudioZoneIdForOccupant(PRIMARY_OCCUPANT_ZONE))
                .thenReturn(PRIMARY_AUDIO_ZONE);
        KeyEvent actionDownKeyEvent = new KeyEvent(ACTION_DOWN, KEYCODE_VOLUME_UP);
        KeyEvent actionUpKeyEvent = new KeyEvent(ACTION_UP, KEYCODE_VOLUME_UP);
        listener.onKeyEvent(actionDownKeyEvent, TEST_DISPLAY_TYPE, TEST_SEAT);

        listener.onKeyEvent(actionUpKeyEvent, TEST_DISPLAY_TYPE, TEST_SEAT);

        expectWithMessage("Volume group volume after volume up in primary zone in primary group "
                + "for action down then action up")
                .that(service.getGroupVolume(PRIMARY_AUDIO_ZONE,
                        TEST_PRIMARY_ZONE_GROUP_0)).isEqualTo(volumeBefore + 1);
    }

    @Test
    public void onKeyEvent_forVolumeUpEvent_inPrimaryZone() throws Exception {
        CarAudioService service = setUpAudioService();
        int volumeBefore = service.getGroupVolume(PRIMARY_AUDIO_ZONE,
                TEST_PRIMARY_ZONE_GROUP_0);
        CarInputService.KeyEventListener listener = getAudioKeyEventListener();
        when(mMockOccupantZoneService.getOccupantZoneIdForSeat(TEST_SEAT))
                .thenReturn(PRIMARY_OCCUPANT_ZONE);
        when(mMockOccupantZoneService.getAudioZoneIdForOccupant(PRIMARY_OCCUPANT_ZONE))
                .thenReturn(PRIMARY_AUDIO_ZONE);
        KeyEvent keyEvent = new KeyEvent(ACTION_DOWN, KEYCODE_VOLUME_UP);

        listener.onKeyEvent(keyEvent, TEST_DISPLAY_TYPE, TEST_SEAT);

        expectWithMessage("Volume group volume after volume up in primary zone in primary group")
                .that(service.getGroupVolume(PRIMARY_AUDIO_ZONE,
                        TEST_PRIMARY_ZONE_GROUP_0)).isGreaterThan(volumeBefore);
    }

    @Test
    public void onKeyEvent_forVolumeDownEvent_inPrimaryZone() throws Exception {
        CarAudioService service = setUpAudioService();
        int volumeBefore = service.getGroupVolume(PRIMARY_AUDIO_ZONE,
                TEST_PRIMARY_ZONE_GROUP_0);
        CarInputService.KeyEventListener listener = getAudioKeyEventListener();
        when(mMockOccupantZoneService.getOccupantZoneIdForSeat(TEST_SEAT))
                .thenReturn(PRIMARY_OCCUPANT_ZONE);
        when(mMockOccupantZoneService.getAudioZoneIdForOccupant(PRIMARY_OCCUPANT_ZONE))
                .thenReturn(PRIMARY_AUDIO_ZONE);
        KeyEvent keyEvent = new KeyEvent(ACTION_DOWN, KEYCODE_VOLUME_DOWN);

        listener.onKeyEvent(keyEvent, TEST_DISPLAY_TYPE, TEST_SEAT);

        expectWithMessage("Volume group volume after volume down in primary zone in primary group")
                .that(service.getGroupVolume(PRIMARY_AUDIO_ZONE,
                        TEST_PRIMARY_ZONE_GROUP_0)).isLessThan(volumeBefore);
    }

    @Test
    public void onKeyEvent_forVolumeDownEvent_inPrimaryZone_forSecondaryGroup() throws Exception {
        CarAudioService service = setUpAudioService();
        int volumeBefore = service.getGroupVolume(PRIMARY_AUDIO_ZONE,
                TEST_PRIMARY_ZONE_GROUP_1);
        AudioPlaybackCallback callback = getCarAudioPlaybackCallback();
        callback.onPlaybackConfigChanged(List.of(new AudioPlaybackConfigurationBuilder()
                .setUsage(USAGE_ASSISTANT)
                .setDeviceAddress(VOICE_TEST_DEVICE)
                .build())
        );
        CarInputService.KeyEventListener listener = getAudioKeyEventListener();
        when(mMockOccupantZoneService.getOccupantZoneIdForSeat(TEST_SEAT))
                .thenReturn(PRIMARY_OCCUPANT_ZONE);
        when(mMockOccupantZoneService.getAudioZoneIdForOccupant(PRIMARY_OCCUPANT_ZONE))
                .thenReturn(PRIMARY_AUDIO_ZONE);
        KeyEvent keyEvent = new KeyEvent(ACTION_DOWN, KEYCODE_VOLUME_DOWN);

        listener.onKeyEvent(keyEvent, TEST_DISPLAY_TYPE, TEST_SEAT);

        expectWithMessage("Assistant volume group volume after volume down")
                .that(service.getGroupVolume(PRIMARY_AUDIO_ZONE,
                        TEST_PRIMARY_ZONE_GROUP_1)).isLessThan(volumeBefore);
    }

    @Test
    public void onKeyEvent_forVolumeDownEvent_inPrimaryZone_withHigherPriority() throws Exception {
        CarAudioService service = setUpAudioService();
        int primaryGroupVolumeBefore = service.getGroupVolume(PRIMARY_AUDIO_ZONE,
                TEST_PRIMARY_ZONE_GROUP_0);
        int voiceVolumeGroupBefore = service.getGroupVolume(PRIMARY_AUDIO_ZONE,
                TEST_PRIMARY_ZONE_GROUP_2);
        AudioPlaybackCallback callback = getCarAudioPlaybackCallback();
        callback.onPlaybackConfigChanged(List.of(
                new AudioPlaybackConfigurationBuilder()
                        .setUsage(USAGE_VOICE_COMMUNICATION)
                        .setDeviceAddress(CALL_TEST_DEVICE)
                        .build(),
                new AudioPlaybackConfigurationBuilder()
                        .setUsage(USAGE_MEDIA)
                        .setDeviceAddress(MEDIA_TEST_DEVICE)
                        .build())
        );
        CarInputService.KeyEventListener listener = getAudioKeyEventListener();
        when(mMockOccupantZoneService.getOccupantZoneIdForSeat(TEST_SEAT))
                .thenReturn(PRIMARY_OCCUPANT_ZONE);
        when(mMockOccupantZoneService.getAudioZoneIdForOccupant(PRIMARY_OCCUPANT_ZONE))
                .thenReturn(PRIMARY_AUDIO_ZONE);
        KeyEvent keyEvent = new KeyEvent(ACTION_DOWN, KEYCODE_VOLUME_DOWN);

        listener.onKeyEvent(keyEvent, TEST_DISPLAY_TYPE, TEST_SEAT);

        expectWithMessage("Media volume group volume after volume down")
                .that(service.getGroupVolume(PRIMARY_AUDIO_ZONE,
                        TEST_PRIMARY_ZONE_GROUP_0)).isEqualTo(primaryGroupVolumeBefore);
        expectWithMessage("Call volume group volume after volume down")
                .that(service.getGroupVolume(PRIMARY_AUDIO_ZONE,
                        TEST_PRIMARY_ZONE_GROUP_2)).isLessThan(voiceVolumeGroupBefore);
    }

    @Test
    public void onKeyEvent_forVolumeDownEvent_inPrimaryZone_withVersionTwoVolumeList()
            throws Exception {
        CarAudioService service = setUpCarAudioServiceWithVersionTwoVolumeList();
        int primaryGroupVolumeBefore = service.getGroupVolume(PRIMARY_AUDIO_ZONE,
                TEST_PRIMARY_ZONE_GROUP_0);
        int voiceVolumeGroupBefore = service.getGroupVolume(PRIMARY_AUDIO_ZONE,
                TEST_PRIMARY_ZONE_GROUP_2);
        AudioPlaybackCallback callback = getCarAudioPlaybackCallback();
        callback.onPlaybackConfigChanged(List.of(
                new AudioPlaybackConfigurationBuilder()
                        .setUsage(USAGE_VOICE_COMMUNICATION)
                        .setDeviceAddress(CALL_TEST_DEVICE)
                        .build(),
                new AudioPlaybackConfigurationBuilder()
                        .setUsage(USAGE_MEDIA)
                        .setDeviceAddress(MEDIA_TEST_DEVICE)
                        .build())
        );
        CarInputService.KeyEventListener listener = getAudioKeyEventListener();
        when(mMockOccupantZoneService.getOccupantZoneIdForSeat(TEST_SEAT))
                .thenReturn(PRIMARY_OCCUPANT_ZONE);
        when(mMockOccupantZoneService.getAudioZoneIdForOccupant(PRIMARY_OCCUPANT_ZONE))
                .thenReturn(PRIMARY_AUDIO_ZONE);
        KeyEvent keyEvent = new KeyEvent(ACTION_DOWN, KEYCODE_VOLUME_DOWN);

        listener.onKeyEvent(keyEvent, TEST_DISPLAY_TYPE, TEST_SEAT);

        expectWithMessage("Media volume group volume after volume down for volume list two")
                .that(service.getGroupVolume(PRIMARY_AUDIO_ZONE,
                        TEST_PRIMARY_ZONE_GROUP_0)).isEqualTo(primaryGroupVolumeBefore);
        expectWithMessage("Call volume group volume after volume down for volume list two")
                .that(service.getGroupVolume(PRIMARY_AUDIO_ZONE,
                        TEST_PRIMARY_ZONE_GROUP_2)).isLessThan(voiceVolumeGroupBefore);
    }

    @Test
    public void onKeyEvent_forVolumeMuteEvent_inPrimaryZone() throws Exception {
        CarAudioService service = setUpAudioService();
        boolean muteBefore = service.isVolumeGroupMuted(PRIMARY_AUDIO_ZONE,
                TEST_PRIMARY_ZONE_GROUP_0);
        CarInputService.KeyEventListener listener = getAudioKeyEventListener();
        when(mMockOccupantZoneService.getOccupantZoneIdForSeat(TEST_SEAT))
                .thenReturn(PRIMARY_OCCUPANT_ZONE);
        when(mMockOccupantZoneService.getAudioZoneIdForOccupant(PRIMARY_OCCUPANT_ZONE))
                .thenReturn(PRIMARY_AUDIO_ZONE);
        KeyEvent keyEvent = new KeyEvent(ACTION_DOWN, KEYCODE_VOLUME_MUTE);

        listener.onKeyEvent(keyEvent, TEST_DISPLAY_TYPE, TEST_SEAT);

        expectWithMessage("Volume group volume after volume mute")
                .that(service.isVolumeGroupMuted(PRIMARY_AUDIO_ZONE,
                        TEST_PRIMARY_ZONE_GROUP_0)).isNotEqualTo(muteBefore);
    }

    @Test
    public void onKeyEvent_forVolumeUpEvent_inSecondaryZone() throws Exception {
        CarAudioService service = setUpAudioService();
        int volumeBefore = service.getGroupVolume(TEST_REAR_LEFT_ZONE_ID,
                SECONDARY_ZONE_VOLUME_GROUP_ID);
        CarInputService.KeyEventListener listener = getAudioKeyEventListener();
        when(mMockOccupantZoneService.getOccupantZoneIdForSeat(TEST_SEAT))
                .thenReturn(TEST_DRIVER_OCCUPANT_ZONE_ID);
        when(mMockOccupantZoneService.getAudioZoneIdForOccupant(TEST_DRIVER_OCCUPANT_ZONE_ID))
                .thenReturn(TEST_REAR_LEFT_ZONE_ID);
        KeyEvent keyEvent = new KeyEvent(ACTION_DOWN, KEYCODE_VOLUME_UP);

        listener.onKeyEvent(keyEvent, TEST_DISPLAY_TYPE, TEST_SEAT);

        expectWithMessage("Secondary zone volume group after volume up")
                .that(service.getGroupVolume(TEST_REAR_LEFT_ZONE_ID,
                        SECONDARY_ZONE_VOLUME_GROUP_ID))
                .isGreaterThan(volumeBefore);
    }

    @Test
    public void onKeyEvent_forVolumeDownEvent_inSecondaryZone() throws Exception {
        CarAudioService service = setUpAudioService();
        int volumeBefore = service.getGroupVolume(TEST_REAR_LEFT_ZONE_ID,
                SECONDARY_ZONE_VOLUME_GROUP_ID);
        CarInputService.KeyEventListener listener = getAudioKeyEventListener();
        when(mMockOccupantZoneService.getOccupantZoneIdForSeat(TEST_SEAT))
                .thenReturn(TEST_DRIVER_OCCUPANT_ZONE_ID);
        when(mMockOccupantZoneService.getAudioZoneIdForOccupant(TEST_DRIVER_OCCUPANT_ZONE_ID))
                .thenReturn(TEST_REAR_LEFT_ZONE_ID);
        KeyEvent keyEvent = new KeyEvent(ACTION_DOWN, KEYCODE_VOLUME_DOWN);

        listener.onKeyEvent(keyEvent, TEST_DISPLAY_TYPE, TEST_SEAT);

        expectWithMessage("Secondary zone volume group after volume down")
                .that(service.getGroupVolume(TEST_REAR_LEFT_ZONE_ID,
                        SECONDARY_ZONE_VOLUME_GROUP_ID))
                .isLessThan(volumeBefore);
    }

    @Test
    public void onKeyEvent_forVolumeMuteEvent_inSecondaryZone() throws Exception {
        CarAudioService service = setUpAudioService();
        boolean muteBefore = service.isVolumeGroupMuted(TEST_REAR_LEFT_ZONE_ID,
                SECONDARY_ZONE_VOLUME_GROUP_ID);
        CarInputService.KeyEventListener listener = getAudioKeyEventListener();
        when(mMockOccupantZoneService.getOccupantZoneIdForSeat(TEST_SEAT))
                .thenReturn(TEST_DRIVER_OCCUPANT_ZONE_ID);
        when(mMockOccupantZoneService.getAudioZoneIdForOccupant(TEST_DRIVER_OCCUPANT_ZONE_ID))
                .thenReturn(TEST_REAR_LEFT_ZONE_ID);
        KeyEvent keyEvent = new KeyEvent(ACTION_DOWN, KEYCODE_VOLUME_MUTE);

        listener.onKeyEvent(keyEvent, TEST_DISPLAY_TYPE, TEST_SEAT);

        expectWithMessage("Secondary zone volume group after volume mute")
                .that(service.isVolumeGroupMuted(TEST_REAR_LEFT_ZONE_ID,
                        SECONDARY_ZONE_VOLUME_GROUP_ID))
                .isNotEqualTo(muteBefore);
    }

    @Test
    public void onAudioDeviceGainsChanged_forPrimaryZone_changesVolume() throws Exception {
        CarAudioService service = setUpAudioService();
        HalAudioGainCallback callback = getHalAudioGainCallback();
        CarAudioGainConfigInfo carGain = createCarAudioGainConfigInfo(PRIMARY_AUDIO_ZONE,
                MEDIA_TEST_DEVICE, TEST_GAIN_INDEX);

        callback.onAudioDeviceGainsChanged(List.of(Reasons.THERMAL_LIMITATION), List.of(carGain));

        expectWithMessage("New audio gains for primary zone")
                .that(service.getGroupVolume(PRIMARY_AUDIO_ZONE,
                        TEST_PRIMARY_ZONE_GROUP_0)).isEqualTo(TEST_GAIN_INDEX);
    }

    @Test
    public void onAudioDeviceGainsChanged_forSecondaryZone_changesVolume() throws Exception {
        CarAudioService service = setUpAudioService();
        HalAudioGainCallback callback = getHalAudioGainCallback();
        CarAudioGainConfigInfo carGain = createCarAudioGainConfigInfo(TEST_REAR_LEFT_ZONE_ID,
                SECONDARY_TEST_DEVICE_CONFIG_0, TEST_GAIN_INDEX);

        callback.onAudioDeviceGainsChanged(List.of(Reasons.THERMAL_LIMITATION), List.of(carGain));

        expectWithMessage("New audio gains for secondary zone")
                .that(service.getGroupVolume(TEST_REAR_LEFT_ZONE_ID,
                        TEST_PRIMARY_ZONE_GROUP_0)).isEqualTo(TEST_GAIN_INDEX);
    }

    @Test
    public void onAudioDeviceGainsChanged_forIncorrectDeviceAddress_sameVolume() throws Exception {
        CarAudioService service = setUpAudioService();
        HalAudioGainCallback callback = getHalAudioGainCallback();
        int volumeBefore = service.getGroupVolume(PRIMARY_AUDIO_ZONE,
                TEST_PRIMARY_ZONE_GROUP_0);
        CarAudioGainConfigInfo carGain = createCarAudioGainConfigInfo(PRIMARY_AUDIO_ZONE,
                SECONDARY_TEST_DEVICE_CONFIG_0, TEST_GAIN_INDEX);

        callback.onAudioDeviceGainsChanged(List.of(Reasons.THERMAL_LIMITATION), List.of(carGain));

        expectWithMessage("Same audio gains for primary zone")
                .that(service.getGroupVolume(PRIMARY_AUDIO_ZONE,
                        TEST_PRIMARY_ZONE_GROUP_0)).isEqualTo(volumeBefore);
    }

    @Test
    public void onAudioDeviceGainsChanged_forMultipleZones_changesVolume() throws Exception {
        CarAudioService service = setUpAudioService();
        HalAudioGainCallback callback = getHalAudioGainCallback();
        CarAudioGainConfigInfo primaryAudioZoneCarGain = createCarAudioGainConfigInfo(
                PRIMARY_AUDIO_ZONE, MEDIA_TEST_DEVICE, TEST_GAIN_INDEX);
        CarAudioGainConfigInfo secondaryAudioZoneCarGain = createCarAudioGainConfigInfo(
                TEST_REAR_LEFT_ZONE_ID, SECONDARY_TEST_DEVICE_CONFIG_0, TEST_GAIN_INDEX);

        callback.onAudioDeviceGainsChanged(List.of(Reasons.THERMAL_LIMITATION),
                List.of(primaryAudioZoneCarGain, secondaryAudioZoneCarGain));

        expectWithMessage("New audio gains for primary zone")
                .that(service.getGroupVolume(PRIMARY_AUDIO_ZONE,
                        TEST_PRIMARY_ZONE_GROUP_0)).isEqualTo(TEST_GAIN_INDEX);
        expectWithMessage("New audio gains for secondary zone")
                .that(service.getGroupVolume(TEST_REAR_LEFT_ZONE_ID,
                        TEST_PRIMARY_ZONE_GROUP_0)).isEqualTo(TEST_GAIN_INDEX);
    }

    @Test
    public void onAudioDeviceGainsChanged_withMute_setsSystemMute() throws Exception {
        mSetFlagsRule.enableFlags(Flags.FLAG_CAR_AUDIO_MUTE_AMBIGUITY);
        CarAudioService service = setUpAudioService();
        HalAudioGainCallback halAudioGainCallback = getHalAudioGainCallback();
        CarAudioGainConfigInfo primaryAudioZoneCarGain = createCarAudioGainConfigInfo(
                PRIMARY_AUDIO_ZONE, MEDIA_TEST_DEVICE, TEST_GAIN_INDEX);

        halAudioGainCallback.onAudioDeviceGainsChanged(List.of(Reasons.TCU_MUTE),
                List.of(primaryAudioZoneCarGain));

        expectWithMessage("Hal mute status for primary zone %s", service
                .getVolumeGroupInfo(PRIMARY_AUDIO_ZONE, TEST_PRIMARY_ZONE_GROUP_0)).that(service
                .getVolumeGroupInfo(PRIMARY_AUDIO_ZONE, TEST_PRIMARY_ZONE_GROUP_0)
                .isMutedBySystem()).isTrue();
    }

    @Test
    public void onAudioPortsChanged_forMediaBus_changesVolumeRanges() throws Exception {
        CarAudioService service = setUpAudioService();
        HalAudioModuleChangeCallback callback = getHalModuleChangeCallback();
        HalAudioDeviceInfo mediaBusDeviceInfo = createHalAudioDeviceInfo(
                TEST_MEDIA_PORT_ID, TEST_MEDIA_PORT_NAME, TEST_GAIN_MIN_VALUE, TEST_GAIN_MAX_VALUE,
                TEST_GAIN_DEFAULT_VALUE, TEST_GAIN_STEP_VALUE, OUT_DEVICE, MEDIA_TEST_DEVICE);
        CarVolumeGroupInfo volumeGroupInfoBefore =
                service.getVolumeGroupInfo(PRIMARY_AUDIO_ZONE, TEST_PRIMARY_ZONE_GROUP_0);

        callback.onAudioPortsChanged(List.of(mediaBusDeviceInfo));

        expectWithMessage("update audio port for media device")
                .that(service.getVolumeGroupInfo(PRIMARY_AUDIO_ZONE,
                        TEST_PRIMARY_ZONE_GROUP_0)).isNotEqualTo(volumeGroupInfoBefore);
    }

    @Test
    public void onAudioPortsChanged_forNavBus_changesVolumeRanges() throws Exception {
        CarAudioService service = setUpAudioService();
        HalAudioModuleChangeCallback callback = getHalModuleChangeCallback();
        HalAudioDeviceInfo navBusDeviceInfo = createHalAudioDeviceInfo(
                TEST_NAV_PORT_ID, TEST_NAV_PORT_NAME, TEST_GAIN_MIN_VALUE, TEST_GAIN_MAX_VALUE,
                TEST_GAIN_DEFAULT_VALUE, TEST_GAIN_STEP_VALUE, OUT_DEVICE, NAVIGATION_TEST_DEVICE);
        CarVolumeGroupInfo volumeGroupInfoBefore =
                service.getVolumeGroupInfo(PRIMARY_AUDIO_ZONE, TEST_PRIMARY_ZONE_GROUP_1);

        callback.onAudioPortsChanged(List.of(navBusDeviceInfo));

        expectWithMessage("update audio port for nav device")
                .that(service.getVolumeGroupInfo(PRIMARY_AUDIO_ZONE,
                        TEST_PRIMARY_ZONE_GROUP_1)).isNotEqualTo(volumeGroupInfoBefore);
    }

    @Test
    public void onAudioPortsChanged_forMultipleBuses_changesVolumeRanges() throws Exception {
        CarAudioService service = setUpAudioService();
        HalAudioModuleChangeCallback callback = getHalModuleChangeCallback();
        HalAudioDeviceInfo mediaBusDeviceInfo = createHalAudioDeviceInfo(
                TEST_MEDIA_PORT_ID, TEST_MEDIA_PORT_NAME, TEST_GAIN_MIN_VALUE, TEST_GAIN_MAX_VALUE,
                TEST_GAIN_DEFAULT_VALUE, TEST_GAIN_STEP_VALUE, OUT_DEVICE, MEDIA_TEST_DEVICE);
        HalAudioDeviceInfo navBusDeviceInfo = createHalAudioDeviceInfo(
                TEST_NAV_PORT_ID, TEST_NAV_PORT_NAME, TEST_GAIN_MIN_VALUE, TEST_GAIN_MAX_VALUE,
                TEST_GAIN_DEFAULT_VALUE, TEST_GAIN_STEP_VALUE, OUT_DEVICE, NAVIGATION_TEST_DEVICE);
        CarVolumeGroupInfo mediaVolumeGroupInfoBefore =
                service.getVolumeGroupInfo(PRIMARY_AUDIO_ZONE, TEST_PRIMARY_ZONE_GROUP_0);
        CarVolumeGroupInfo navVolumeGroupInfoBefore =
                service.getVolumeGroupInfo(PRIMARY_AUDIO_ZONE, TEST_PRIMARY_ZONE_GROUP_1);

        callback.onAudioPortsChanged(List.of(mediaBusDeviceInfo, navBusDeviceInfo));

        expectWithMessage("update audio port for media device")
                .that(service.getVolumeGroupInfo(PRIMARY_AUDIO_ZONE,
                        TEST_PRIMARY_ZONE_GROUP_0)).isNotEqualTo(mediaVolumeGroupInfoBefore);
        expectWithMessage("update audio port for nav device")
                .that(service.getVolumeGroupInfo(PRIMARY_AUDIO_ZONE,
                        TEST_PRIMARY_ZONE_GROUP_1)).isNotEqualTo(navVolumeGroupInfoBefore);
    }

    @Test
    public void getActiveAudioAttributesForZone() throws Exception {
        CarAudioService service = setUpAudioService();

        expectWithMessage("Default active audio attributes").that(
                service.getActiveAudioAttributesForZone(PRIMARY_AUDIO_ZONE)).isEmpty();
    }

    @Test
    public void getActiveAudioAttributesForZone_withActiveHalFocus() throws Exception {
        when(mAudioManager.requestAudioFocus(any())).thenReturn(
                AudioManager.AUDIOFOCUS_REQUEST_GRANTED);
        CarAudioService service = setUpAudioService();
        requestHalAudioFocus(USAGE_ALARM);

        expectWithMessage("HAL active audio attributes")
                .that(service.getActiveAudioAttributesForZone(PRIMARY_AUDIO_ZONE))
                .containsExactly(new AudioAttributes.Builder().setUsage(USAGE_ALARM).build());
    }

    @Test
    public void getActiveAudioAttributesForZone_withActivePlayback() throws Exception {
        CarAudioService service = setUpAudioService();
        mockActivePlayback();

        expectWithMessage("Playback active audio attributes")
                .that(service.getActiveAudioAttributesForZone(PRIMARY_AUDIO_ZONE))
                .containsExactly(new AudioAttributes.Builder().setUsage(USAGE_MEDIA).build());
    }

    @Test
    public void getActiveAudioAttributesForZone_withActiveHalAndPlayback() throws Exception {
        CarAudioService service = setUpAudioService();
        mockActivePlayback();
        when(mAudioManager.requestAudioFocus(any())).thenReturn(
                AudioManager.AUDIOFOCUS_REQUEST_GRANTED);
        requestHalAudioFocus(USAGE_VOICE_COMMUNICATION);

        expectWithMessage("Playback active audio attributes")
                .that(service.getActiveAudioAttributesForZone(PRIMARY_AUDIO_ZONE))
                .containsExactly(new AudioAttributes.Builder().setUsage(USAGE_MEDIA).build(),
                        new AudioAttributes.Builder().setUsage(USAGE_VOICE_COMMUNICATION).build());
    }

    @Test
    public void getCallStateForZone_forPrimaryZone() throws Exception {
        when(mMockTelephonyManager.getCallState()).thenReturn(TelephonyManager.CALL_STATE_OFFHOOK);
        when(mMockOccupantZoneService.getDriverUserId()).thenReturn(TEST_DRIVER_USER_ID);
        CarAudioService service = setUpAudioService();
        when(mMockOccupantZoneService.getUserForOccupant(anyInt()))
                .thenReturn(TEST_DRIVER_USER_ID, TEST_REAR_RIGHT_USER_ID);
        assignOccupantToAudioZones();

        expectWithMessage("Primary zone call state").that(
                service.getCallStateForZone(PRIMARY_AUDIO_ZONE))
                .isEqualTo(TelephonyManager.CALL_STATE_OFFHOOK);
    }

    @Test
    public void getCallStateForZone_forNonPrimaryZone() throws Exception {
        when(mMockTelephonyManager.getCallState()).thenReturn(TelephonyManager.CALL_STATE_OFFHOOK);
        when(mMockOccupantZoneService.getDriverUserId()).thenReturn(TEST_DRIVER_USER_ID);
        CarAudioService service = setUpAudioService();
        when(mMockOccupantZoneService.getUserForOccupant(anyInt()))
                .thenReturn(TEST_REAR_LEFT_USER_ID, TEST_REAR_RIGHT_USER_ID);
        assignOccupantToAudioZones();

        expectWithMessage("Secondary zone call state").that(
                        service.getCallStateForZone(TEST_REAR_LEFT_ZONE_ID))
                .isEqualTo(TelephonyManager.CALL_STATE_IDLE);
    }

    @Test
    public void getVolumeGroupAndContextCount() throws Exception {
        CarAudioService useCoreAudioCarAudioService =
                setUpCarAudioServiceUsingCoreAudioRoutingAndVolume();

        verify(mAudioManager).registerVolumeGroupCallback(any(), any());
        expectWithMessage("Primary zone car volume group count")
                .that(useCoreAudioCarAudioService.getVolumeGroupCount(PRIMARY_AUDIO_ZONE))
                .isEqualTo(CoreAudioRoutingUtils.getVolumeGroups().size());
        expectWithMessage("Number of contexts")
                .that(useCoreAudioCarAudioService.getCarAudioContext().getAllContextsIds().size())
                .isEqualTo(CoreAudioRoutingUtils.getProductStrategies().size());
        expectWithMessage("Car Audio Contexts")
                .that(useCoreAudioCarAudioService.getCarAudioContext().getAllContextsIds())
                .containsExactly(CoreAudioRoutingUtils.NAV_STRATEGY_ID,
                        CoreAudioRoutingUtils.MUSIC_STRATEGY_ID,
                        CoreAudioRoutingUtils.OEM_STRATEGY_ID);
    }

    @Test
    public void registerAudioZonesMirrorStatusCallback() throws Exception {
        CarAudioService service = setUpAudioService();
        TestAudioZonesMirrorStatusCallbackCallback callback =
                new TestAudioZonesMirrorStatusCallbackCallback(/* count= */ 1);

        boolean registered = service.registerAudioZonesMirrorStatusCallback(callback);

        expectWithMessage("Audio zones mirror status callback registered status")
                .that(registered).isTrue();
    }

    @Test
    public void registerAudioZonesMirrorStatusCallback_withoutMirroringEnabled() throws Exception {
        CarAudioService service = setUpCarAudioServiceWithoutMirroring();
        TestAudioZonesMirrorStatusCallbackCallback callback =
                new TestAudioZonesMirrorStatusCallbackCallback(/* count= */ 1);

        IllegalStateException thrown =
                assertThrows(IllegalStateException.class, () ->
                        service.registerAudioZonesMirrorStatusCallback(callback));

        expectWithMessage("Disabled audio zones mirror register exception").that(thrown)
                .hasMessageThat().contains("Audio zones mirroring is required");
    }

    @Test
    public void registerAudioZonesMirrorStatusCallback_withNullCallback() throws Exception {
        CarAudioService service = setUpAudioService();

        NullPointerException thrown =
                assertThrows(NullPointerException.class, () ->
                    service.registerAudioZonesMirrorStatusCallback(/* callback= */ null));

        expectWithMessage("Null audio zones mirror register exception").that(thrown)
                .hasMessageThat().contains("Audio zones mirror status callback");
    }

    @Test
    public void unregisterAudioZonesMirrorStatusCallback_withNullCallback() throws Exception {
        CarAudioService service = setUpAudioService();

        NullPointerException thrown =
                assertThrows(NullPointerException.class, () -> service
                        .unregisterAudioZonesMirrorStatusCallback(/* callback= */ null));

        expectWithMessage("Null audio zones mirror unregister exception").that(thrown)
                .hasMessageThat().contains("Audio zones mirror status callback");
    }

    @Test
    public void enableMirrorForAudioZones_withNullAudioZones() throws Exception {
        CarAudioService service = setUpAudioService();

        NullPointerException thrown =
                assertThrows(NullPointerException.class, () ->
                        service.enableMirrorForAudioZones(/* audioZones= */ null));

        expectWithMessage("Null mirror audio zones exception").that(thrown)
                .hasMessageThat().contains("Mirror audio zones");
    }

    @Test
    public void enableMirrorForAudioZones() throws Exception {
        CarAudioService service = setUpAudioService();
        TestAudioZonesMirrorStatusCallbackCallback callback =
                getAudioZonesMirrorStatusCallback(service);
        assignOccupantToAudioZones();

        service.enableMirrorForAudioZones(TEST_MIRROR_AUDIO_ZONES);

        callback.waitForCallback();
        expectWithMessage("Audio mirror approved status").that(callback.getLastStatus())
                .isEqualTo(CarAudioManager.AUDIO_REQUEST_STATUS_APPROVED);
        expectWithMessage("Audio mirror approved zones").that(callback.getLastZoneIds())
                .asList().containsExactly(TEST_REAR_LEFT_ZONE_ID, TEST_REAR_RIGHT_ZONE_ID);
    }

    @Test
    public void enableMirrorForAudioZones_sendsMirrorInfoToAudioHAL() throws Exception {
        CarAudioService service = setUpAudioService();
        TestAudioZonesMirrorStatusCallbackCallback callback =
                getAudioZonesMirrorStatusCallback(service);
        assignOccupantToAudioZones();

        service.enableMirrorForAudioZones(TEST_MIRROR_AUDIO_ZONES);

        callback.waitForCallback();
        String audioMirrorInfoCommand = captureAudioMirrorInfoCommand(1);
        List<String> commands = Arrays.asList(audioMirrorInfoCommand.split(";"));
        String sourceDeviceAddress = removeUpToEquals(commands.get(0));
        expectWithMessage("Audio mirror source info").that(sourceDeviceAddress)
                .isEqualTo(MIRROR_TEST_DEVICE);
        String destinationsDevices = commands.get(1);
        List<String> deviceAddresses = Arrays.asList(removeUpToEquals(destinationsDevices)
                .split(","));
        expectWithMessage("Audio mirror zone one info").that(deviceAddresses.get(0))
                .isEqualTo(SECONDARY_TEST_DEVICE_CONFIG_0);
        expectWithMessage("Audio mirror zone two info").that(deviceAddresses.get(1))
                .isEqualTo(TERTIARY_TEST_DEVICE_1);
    }

    @Test
    public void enableMirrorForAudioZones_forPrimaryZone_fails() throws Exception {
        CarAudioService service = setUpAudioService();
        assignOccupantToAudioZones();
        int[] audioZones = new int[]{TEST_REAR_LEFT_ZONE_ID, PRIMARY_AUDIO_ZONE};

        IllegalArgumentException thrown =
                assertThrows(IllegalArgumentException.class, () ->
                        service.enableMirrorForAudioZones(audioZones));

        expectWithMessage("Mirror audio zones with primary zone exception").that(thrown)
                .hasMessageThat().contains("not allowed for primary audio zone");
    }

    @Test
    public void enableMirrorForAudioZones_forNonAssignedZone_fails() throws Exception {
        when(mMockOccupantZoneService.getUserForOccupant(TEST_REAR_RIGHT_OCCUPANT_ZONE_ID))
                .thenReturn(UserManagerHelper.USER_NULL);
        CarAudioService service = setUpAudioService();
        getAudioZonesMirrorStatusCallback(service);
        assignOccupantToAudioZones();

        IllegalStateException thrown =
                assertThrows(IllegalStateException.class, () ->
                        service.enableMirrorForAudioZones(TEST_MIRROR_AUDIO_ZONES));

        expectWithMessage("Mirror audio zones for unoccupied audio zone exception")
                .that(thrown).hasMessageThat().contains("must have an active user");
    }

    @Test
    public void enableMirrorForAudioZones_forRepeatingZones_fails() throws Exception {
        CarAudioService service = setUpAudioService();
        assignOccupantToAudioZones();
        int[] audioZones = new int[]{TEST_REAR_LEFT_ZONE_ID,
                TEST_REAR_LEFT_ZONE_ID};

        IllegalArgumentException thrown =
                assertThrows(IllegalArgumentException.class, () ->
                        service.enableMirrorForAudioZones(audioZones));

        expectWithMessage("Repeated mirror audio zones exception").that(thrown)
                .hasMessageThat().contains("must be unique");
    }

    @Test
    public void enableMirrorForAudioZones_forAlreadyMirroredZones() throws Exception {
        CarAudioService service = setUpAudioService();
        TestAudioZonesMirrorStatusCallbackCallback callback =
                getAudioZonesMirrorStatusCallback(service);
        assignOccupantToAudioZones();
        service.enableMirrorForAudioZones(TEST_MIRROR_AUDIO_ZONES);
        callback.waitForCallback();
        callback.reset(/* count= */ 1);

        IllegalStateException thrown =
                assertThrows(IllegalStateException.class, () ->
                        service.enableMirrorForAudioZones(TEST_MIRROR_AUDIO_ZONES));

        expectWithMessage("Audio mirror exception for repeating request")
                .that(thrown).hasMessageThat().contains("is already mirroring");

    }

    @Test
    public void enableMirrorForAudioZones_afterSharedInPrimaryZone() throws Exception {
        CarAudioService service = setUpAudioService();
        TestPrimaryZoneMediaAudioRequestCallback
                requestToken = new TestPrimaryZoneMediaAudioRequestCallback();
        service.registerPrimaryZoneMediaAudioRequestCallback(requestToken);
        TestMediaRequestStatusCallback requestCallback = new TestMediaRequestStatusCallback();
        assignOccupantToAudioZones();
        long requestId = service.requestMediaAudioOnPrimaryZone(requestCallback,
                TEST_REAR_RIGHT_PASSENGER_OCCUPANT);
        requestToken.waitForCallback();
        requestToken.reset();
        service.allowMediaAudioOnPrimaryZone(requestToken, requestId, /* allow= */ true);
        requestToken.waitForCallback();
        requestToken.reset();

        IllegalStateException thrown =
                assertThrows(IllegalStateException.class, () ->
                        service.enableMirrorForAudioZones(TEST_MIRROR_AUDIO_ZONES));

        expectWithMessage("Mirror audio zones while sharing in primary zone exception")
                .that(thrown).hasMessageThat().contains("currently sharing to primary zone");
    }

    @Test
    public void enableMirrorForAudioZones_forInvertedMirrorConfiguration() throws Exception {
        CarAudioService service = setUpAudioService();
        TestAudioZonesMirrorStatusCallbackCallback callback =
                getAudioZonesMirrorStatusCallback(service);
        assignOccupantToAudioZones();
        service.enableMirrorForAudioZones(new int[] {TEST_REAR_RIGHT_ZONE_ID,
                TEST_REAR_LEFT_ZONE_ID});
        callback.waitForCallback();
        callback.reset(/* count= */ 1);

        IllegalStateException thrown =
                assertThrows(IllegalStateException.class, () ->
                        service.enableMirrorForAudioZones(TEST_MIRROR_AUDIO_ZONES));

        expectWithMessage("Audio mirror exception for inverted zone request")
                .that(thrown).hasMessageThat().contains("is already mirroring");
    }

    @Test
    public void enableMirrorForAudioZones_withNoMoreMirrorDevices_fails() throws Exception {
        CarAudioService service = setUpAudioService();
        TestAudioZonesMirrorStatusCallbackCallback callback =
                getAudioZonesMirrorStatusCallback(service);
        assignOccupantToAudioZones();
        service.enableMirrorForAudioZones(TEST_MIRROR_AUDIO_ZONES);
        callback.waitForCallback();
        callback.reset(/* count= */ 1);

        IllegalStateException thrown = assertThrows(IllegalStateException.class, () ->
                service.enableMirrorForAudioZones(
                        new int[] {TEST_FRONT_ZONE_ID, TEST_REAR_ROW_3_ZONE_ID}));

        expectWithMessage("Audio mirror for out of mirror devices exception")
                .that(thrown).hasMessageThat().contains("available mirror output devices");
    }

    @Test
    public void canEnableAudioMirror_withOutOfMirroringDevices() throws Exception {
        CarAudioService service = setUpAudioService();
        TestAudioZonesMirrorStatusCallbackCallback callback =
                getAudioZonesMirrorStatusCallback(service);
        assignOccupantToAudioZones();
        service.enableMirrorForAudioZones(TEST_MIRROR_AUDIO_ZONES);
        callback.waitForCallback();

        expectWithMessage("Can audio mirror status").that(service
                        .canEnableAudioMirror())
                .isEqualTo(AUDIO_MIRROR_OUT_OF_OUTPUT_DEVICES);
    }

    @Test
    public void canEnableAudioMirror_withAudioMirrorEnabledAndNoPendingRequests() throws Exception {
        CarAudioService service = setUpAudioService();

        expectWithMessage("Can audio mirror status before audio mirror request")
                .that(service.canEnableAudioMirror())
                .isEqualTo(AUDIO_MIRROR_CAN_ENABLE);
    }

    @Test
    public void canEnableAudioMirror_withMirroringDisabled() throws Exception {
        CarAudioService service = setUpCarAudioServiceWithoutMirroring();

        IllegalStateException thrown = assertThrows(IllegalStateException.class, () ->
                        service.canEnableAudioMirror());

        expectWithMessage("Can enable audio mirror exception")
                .that(thrown).hasMessageThat().contains("Audio zones mirroring is required");
    }

    @Test
    public void extendAudioMirrorRequest() throws Exception {
        CarAudioService service = setUpAudioService();
        TestAudioZonesMirrorStatusCallbackCallback callback =
                getAudioZonesMirrorStatusCallback(service);
        assignOccupantToAudioZones();
        long requestId = service.enableMirrorForAudioZones(TEST_MIRROR_AUDIO_ZONES);
        callback.waitForCallback();
        callback.reset(1);

        service.extendAudioMirrorRequest(requestId, new int[] {TEST_FRONT_ZONE_ID});

        callback.waitForCallback();
        expectWithMessage("Audio mirror approved status").that(callback.getLastStatus())
                .isEqualTo(CarAudioManager.AUDIO_REQUEST_STATUS_APPROVED);
        expectWithMessage("Audio mirror approved zones").that(callback.getLastZoneIds())
                .asList().containsExactly(TEST_REAR_LEFT_ZONE_ID, TEST_REAR_RIGHT_ZONE_ID,
                        TEST_FRONT_ZONE_ID);
    }

    @Test
    public void extendAudioMirrorRequest_withNullAudioZones() throws Exception {
        CarAudioService service = setUpAudioService();
        TestAudioZonesMirrorStatusCallbackCallback callback =
                getAudioZonesMirrorStatusCallback(service);
        assignOccupantToAudioZones();
        long requestId = service.enableMirrorForAudioZones(TEST_MIRROR_AUDIO_ZONES);
        callback.waitForCallback();
        callback.reset(1);

        NullPointerException thrown =
                assertThrows(NullPointerException.class, () ->
                        service.extendAudioMirrorRequest(requestId,
                                /* audioZones = */ null));

        expectWithMessage("Null audio zones to extend for mirror request exception")
                .that(thrown).hasMessageThat().contains("Mirror audio zones");
    }

    @Test
    public void extendAudioMirrorRequest_withPrimaryAudioZone() throws Exception {
        CarAudioService service = setUpAudioService();
        TestAudioZonesMirrorStatusCallbackCallback callback =
                getAudioZonesMirrorStatusCallback(service);
        assignOccupantToAudioZones();
        long requestId = service.enableMirrorForAudioZones(TEST_MIRROR_AUDIO_ZONES);
        callback.waitForCallback();
        callback.reset(1);

        IllegalArgumentException thrown =
                assertThrows(IllegalArgumentException.class, () ->
                        service.extendAudioMirrorRequest(requestId,
                                new int[] {PRIMARY_AUDIO_ZONE}));

        expectWithMessage("Primary audio zone to extend for mirror request exception")
                .that(thrown).hasMessageThat().contains(
                        "Audio mirroring not allowed for primary audio zone");
    }

    @Test
    public void getAudioZoneConfigInfos() throws Exception {
        CarAudioService service = setUpAudioService();

        List<CarAudioZoneConfigInfo> zoneConfigInfos =
                service.getAudioZoneConfigInfos(TEST_REAR_LEFT_ZONE_ID);

        List<String> zoneConfigNames = zoneConfigInfos.stream().map(cf -> cf.getName()).toList();
        expectWithMessage("Zone configurations for secondary zone").that(zoneConfigNames)
                .containsExactly(SECONDARY_ZONE_CONFIG_NAME_1, SECONDARY_ZONE_CONFIG_NAME_2);
    }

    @Test
    public void getCurrentAudioZoneConfigInfo() throws Exception {
        CarAudioService service = setUpAudioService();

        CarAudioZoneConfigInfo currentZoneConfigInfo =
                service.getCurrentAudioZoneConfigInfo(TEST_REAR_LEFT_ZONE_ID);

        expectWithMessage("Name of current zone configuration for secondary zone")
                .that(currentZoneConfigInfo.getName()).isEqualTo(SECONDARY_ZONE_CONFIG_NAME_1);
    }

    @Test
    public void switchZoneToConfig() throws Exception {
        CarAudioService service = setUpAudioService();
        SwitchAudioZoneConfigCallbackImpl callback = new SwitchAudioZoneConfigCallbackImpl();
        assignOccupantToAudioZones();
        CarAudioZoneConfigInfo zoneConfigSwitchTo = getZoneConfigToSwitch(service,
                TEST_REAR_LEFT_ZONE_ID);

        service.switchZoneToConfig(zoneConfigSwitchTo, callback);

        callback.waitForCallback();
        expectWithMessage("Updated zone configuration")
                .that(callback.getZoneConfig())
                .isEqualTo(getUpdatedCarAudioZoneConfigInfo(zoneConfigSwitchTo, service));
        expectWithMessage("Zone configuration switching status")
                .that(callback.getSwitchStatus()).isTrue();
    }

    @Test
    public void switchZoneToConfig_forNonAssignedZone_fails() throws Exception {
        when(mMockOccupantZoneService.getUserForOccupant(TEST_REAR_LEFT_OCCUPANT_ZONE_ID))
                .thenReturn(UserManagerHelper.USER_NULL);
        CarAudioService service = setUpAudioService();
        SwitchAudioZoneConfigCallbackImpl callback = new SwitchAudioZoneConfigCallbackImpl();
        assignOccupantToAudioZones();
        CarAudioZoneConfigInfo  zoneConfigSwitchTo = getZoneConfigToSwitch(service,
                TEST_REAR_LEFT_ZONE_ID);

        IllegalStateException thrown =
                assertThrows(IllegalStateException.class, () ->
                        service.switchZoneToConfig(zoneConfigSwitchTo, callback));

        expectWithMessage("Switching zone configuration for unoccupied audio zone exception")
                .that(thrown).hasMessageThat().contains("must have an active user");
    }

    @Test
    public void switchZoneToConfig_afterSharedInPrimaryZone_fails() throws Exception {
        CarAudioService service = setUpAudioService();
        SwitchAudioZoneConfigCallbackImpl callback = new SwitchAudioZoneConfigCallbackImpl();
        TestPrimaryZoneMediaAudioRequestCallback
                requestToken = new TestPrimaryZoneMediaAudioRequestCallback();
        service.registerPrimaryZoneMediaAudioRequestCallback(requestToken);
        TestMediaRequestStatusCallback requestCallback = new TestMediaRequestStatusCallback();
        assignOccupantToAudioZones();
        long requestId = service.requestMediaAudioOnPrimaryZone(requestCallback,
                TEST_REAR_LEFT_PASSENGER_OCCUPANT);
        requestToken.waitForCallback();
        requestToken.reset();
        service.allowMediaAudioOnPrimaryZone(requestToken, requestId, /* allow= */ true);
        requestToken.waitForCallback();
        requestToken.reset();
        CarAudioZoneConfigInfo zoneConfigSwitchTo = getZoneConfigToSwitch(service,
                TEST_REAR_LEFT_ZONE_ID);

        IllegalStateException thrown =
                assertThrows(IllegalStateException.class, () ->
                        service.switchZoneToConfig(zoneConfigSwitchTo, callback));

        expectWithMessage("Switching zone configuration while sharing in primary zone exception")
                .that(thrown).hasMessageThat().contains("currently sharing to primary zone");
    }

    @Test
    public void switchZoneToConfig_afterMirroring_fails() throws Exception {
        CarAudioService service = setUpAudioService();
        SwitchAudioZoneConfigCallbackImpl callback = new SwitchAudioZoneConfigCallbackImpl();
        TestAudioZonesMirrorStatusCallbackCallback mirrorCallback =
                getAudioZonesMirrorStatusCallback(service);
        assignOccupantToAudioZones();
        service.enableMirrorForAudioZones(TEST_MIRROR_AUDIO_ZONES);
        mirrorCallback.waitForCallback();
        mirrorCallback.reset(/* count= */ 1);
        CarAudioZoneConfigInfo zoneConfigSwitchTo = getZoneConfigToSwitch(service,
                TEST_REAR_LEFT_ZONE_ID);

        IllegalStateException thrown =
                assertThrows(IllegalStateException.class, () ->
                        service.switchZoneToConfig(zoneConfigSwitchTo, callback));

        expectWithMessage("Switching zone configuration while audio mirroring").that(thrown)
                .hasMessageThat().contains("currently in a mirroring configuration");
    }

    @Test
    public void switchZoneToConfig_withPendingFocus_regainsFocus() throws Exception {
        CarAudioService service = setUpAudioService();
        SwitchAudioZoneConfigCallbackImpl callback = new SwitchAudioZoneConfigCallbackImpl();
        assignOccupantToAudioZones();
        AudioFocusInfo audioFocusInfo = createAudioFocusInfoForMedia(TEST_REAR_RIGHT_UID);
        service.requestAudioFocusForTest(audioFocusInfo, AUDIOFOCUS_REQUEST_GRANTED);
        CarAudioZoneConfigInfo zoneConfigSwitchTo = getZoneConfigToSwitch(service,
                TEST_REAR_RIGHT_ZONE_ID);

        service.switchZoneToConfig(zoneConfigSwitchTo, callback);

        callback.waitForCallback();
        expectWithMessage("Updated zone configuration with pending focus")
                .that(callback.getZoneConfig())
                .isEqualTo(getUpdatedCarAudioZoneConfigInfo(zoneConfigSwitchTo, service));
        expectWithMessage("Zone configuration switching status with pending focus")
                .that(callback.getSwitchStatus()).isTrue();
        List<Integer> focusChanges = getFocusChanges(audioFocusInfo);
        expectWithMessage("Media audio focus changes after switching zone")
                .that(focusChanges).containsExactly(AUDIOFOCUS_LOSS_TRANSIENT, AUDIOFOCUS_GAIN);
    }

    @Test
    public void switchZoneToConfig_withPendingFocus_updatesDuckingInfo() throws Exception {
        CarAudioService service = setUpAudioService();
        SwitchAudioZoneConfigCallbackImpl callback = new SwitchAudioZoneConfigCallbackImpl();
        assignOccupantToAudioZones();
        AudioFocusInfo audioFocusInfo = createAudioFocusInfoForMedia(TEST_REAR_RIGHT_UID);
        service.requestAudioFocusForTest(audioFocusInfo, AUDIOFOCUS_REQUEST_GRANTED);
        ArgumentCaptor<List<CarDuckingInfo>> carDuckingInfosCaptor =
                ArgumentCaptor.forClass(List.class);
        verify(mAudioControlWrapperAidl).onDevicesToDuckChange(carDuckingInfosCaptor.capture());
        verifyMediaDuckingInfoInZone(carDuckingInfosCaptor, TEST_REAR_RIGHT_ZONE_ID,
                " before switching zone");
        CarAudioZoneConfigInfo zoneConfigSwitchTo = getZoneConfigToSwitch(service,
                TEST_REAR_RIGHT_ZONE_ID);

        service.switchZoneToConfig(zoneConfigSwitchTo, callback);

        callback.waitForCallback();
        expectWithMessage("Updated zone configuration with pending focus")
                .that(callback.getZoneConfig())
                .isEqualTo(getUpdatedCarAudioZoneConfigInfo(zoneConfigSwitchTo, service));
        expectWithMessage("Zone configuration switching status with pending focus")
                .that(callback.getSwitchStatus()).isTrue();
        verify(mAudioControlWrapperAidl, times(2))
                .onDevicesToDuckChange(carDuckingInfosCaptor.capture());
        verifyMediaDuckingInfoInZone(carDuckingInfosCaptor, TEST_REAR_RIGHT_ZONE_ID,
                " after switching zone");
    }

    @Test
    public void switchZoneToConfig_withCurrentZoneConfigAndPendingFocus_notLoseAndRegainFocus()
            throws Exception {
        CarAudioService service = setUpAudioService();
        SwitchAudioZoneConfigCallbackImpl callback = new SwitchAudioZoneConfigCallbackImpl();
        assignOccupantToAudioZones();
        AudioFocusInfo audioFocusInfo = createAudioFocusInfoForMedia(TEST_REAR_RIGHT_UID);
        service.requestAudioFocusForTest(audioFocusInfo, AUDIOFOCUS_REQUEST_GRANTED);
        CarAudioZoneConfigInfo currentZoneConfig =
                service.getCurrentAudioZoneConfigInfo(TEST_REAR_RIGHT_ZONE_ID);

        service.switchZoneToConfig(currentZoneConfig, callback);

        callback.waitForCallback();
        expectWithMessage("Updated zone configuration with current configuration")
                .that(callback.getZoneConfig()).isEqualTo(currentZoneConfig);
        expectWithMessage("Zone configuration switching status with current configuration")
                .that(callback.getSwitchStatus()).isTrue();
        verify(mAudioManager, never()).dispatchAudioFocusChange(eq(audioFocusInfo), anyInt(),
                any(AudioPolicy.class));
    }

    @Test
    public void switchZoneToConfig_withVolumeGroupEventCallbackRegistered_invokesEvent()
            throws Exception {
        CarAudioService service = setUpAudioService();
        SwitchAudioZoneConfigCallbackImpl callback = new SwitchAudioZoneConfigCallbackImpl();
        CarVolumeEventCallbackImpl volumeEventCallback = new CarVolumeEventCallbackImpl();
        assignOccupantToAudioZones();
        CarAudioZoneConfigInfo zoneConfigSwitchTo = getZoneConfigToSwitch(service,
                TEST_REAR_LEFT_ZONE_ID);
        service.registerCarVolumeEventCallback(volumeEventCallback);

        service.switchZoneToConfig(zoneConfigSwitchTo, callback);

        callback.waitForCallback();
        expectWithMessage("Updated zone configuration")
                .that(callback.getZoneConfig())
                .isEqualTo(getUpdatedCarAudioZoneConfigInfo(zoneConfigSwitchTo, service));
        expectWithMessage("Zone configuration switching status")
                .that(callback.getSwitchStatus()).isTrue();
        volumeEventCallback.waitForCallback();
        expectWithMessage("Volume events count after switching zone configuration")
                .that(volumeEventCallback.getVolumeGroupEvents()).hasSize(1);
        CarVolumeGroupEvent groupEvent = volumeEventCallback.getVolumeGroupEvents().get(0);
        expectWithMessage("Volume event type after switching zone configuration")
                .that(groupEvent.getEventTypes())
                .isEqualTo(CarVolumeGroupEvent.EVENT_TYPE_ZONE_CONFIGURATION_CHANGED);
        expectWithMessage("Volume group infos after switching zone configuration")
                .that(groupEvent.getCarVolumeGroupInfos())
                .containsExactly(mTestSecondaryZoneConfig1VolumeInfo0,
                        mTestSecondaryZoneConfig1VolumeInfo1);
    }

    @Test
    public void switchZoneToConfig_updatesVolumeGroupInfos()
            throws Exception {
        CarAudioService service = setUpAudioService();
        SwitchAudioZoneConfigCallbackImpl callback = new SwitchAudioZoneConfigCallbackImpl();
        assignOccupantToAudioZones();
        Log.e(TAG, "Current volume group " + service.getVolumeGroupInfosForZone(
                TEST_REAR_LEFT_ZONE_ID));
        expectWithMessage("Volume group infos before switching zone configuration")
                .that(service.getVolumeGroupInfosForZone(TEST_REAR_LEFT_ZONE_ID))
                .containsExactly(mTestSecondaryConfig0VolumeGroup0Info);
        CarAudioZoneConfigInfo zoneConfigSwitchTo = getZoneConfigToSwitch(service,
                TEST_REAR_LEFT_ZONE_ID);

        service.switchZoneToConfig(zoneConfigSwitchTo, callback);

        callback.waitForCallback();
        expectWithMessage("Volume group infos after switching zone configuration")
                .that(service.getVolumeGroupInfosForZone(TEST_REAR_LEFT_ZONE_ID))
                .containsExactly(mTestSecondaryZoneConfig1VolumeInfo0,
                        mTestSecondaryZoneConfig1VolumeInfo1);
    }

    @Test
    public void switchZoneToConfig_withDynamicDevicesFlagEnabled() throws Exception {
        mSetFlagsRule.enableFlags(Flags.FLAG_CAR_AUDIO_DYNAMIC_DEVICES);
        CarAudioService service = setUpAudioService();
        SwitchAudioZoneConfigCallbackImpl callback = new SwitchAudioZoneConfigCallbackImpl();
        assignOccupantToAudioZones();
        CarAudioZoneConfigInfo previousConfig = service
                .getCurrentAudioZoneConfigInfo(TEST_REAR_LEFT_ZONE_ID);
        CarAudioZoneConfigInfo zoneConfigSwitchTo =
                getZoneConfigToSwitch(service, TEST_REAR_LEFT_ZONE_ID);

        service.switchZoneToConfig(zoneConfigSwitchTo, callback);

        callback.waitForCallback();
        expectWithMessage("Updated zone configuration, with dynamic devices enabled")
                .that(callback.getZoneConfig().hasSameConfigInfo(zoneConfigSwitchTo)).isTrue();
        expectWithMessage("Zone configuration switched status, with dynamic devices enabled")
                .that(callback.getSwitchStatus()).isTrue();
        CarAudioZoneConfigInfo switchedInfo = service
                .getCurrentAudioZoneConfigInfo(TEST_REAR_LEFT_ZONE_ID);
        expectWithMessage("Switched config active status")
                .that(switchedInfo.isActive()).isTrue();
        expectWithMessage("Switched config selected status")
                .that(switchedInfo.isSelected()).isTrue();
        CarAudioZoneConfigInfo previousUpdated =
                getUpdatedCarAudioZoneConfigInfo(previousConfig, service);
        expectWithMessage("Previous config active status")
                .that(previousUpdated.isActive()).isTrue();
        expectWithMessage("Previous config selected status")
                .that(previousUpdated.isSelected()).isFalse();
    }

    @Test
    public void switchZoneToConfig_toDynamicConfig_withDynamicDevicesInMultipleZones()
            throws Exception {
        setUpTempFileForAudioConfiguration(R.raw.car_audio_configuration_using_dynamic_devices);
        setUpTempFileForAudioFadeConfiguration(R.raw.car_audio_fade_configuration);
        CarAudioService dynamicDeviceService =
                setUpAudioServiceWithDynamicDevices(mTempCarAudioConfigFile,
                        mTempCarAudioFadeConfigFile);
        dynamicDeviceService.init();
        assignOccupantToAudioZones();
        SwitchAudioZoneConfigCallbackImpl callback = new SwitchAudioZoneConfigCallbackImpl();
        TestAudioZoneConfigurationsChangeCallback configCallback =
                getRegisteredZoneConfigCallback(dynamicDeviceService);
        AudioDeviceCallback deviceCallback = captureAudioDeviceCallback();
        deviceCallback.onAudioDevicesAdded(new AudioDeviceInfo[]{mBTAudioDeviceInfo});
        configCallback.waitForCallback();
        configCallback.reset();
        List<CarAudioZoneConfigInfo> zoneConfigInfos =
                dynamicDeviceService.getAudioZoneConfigInfos(PRIMARY_AUDIO_ZONE);
        CarAudioZoneConfigInfo zoneConfigSwitchTo = zoneConfigInfos.stream()
                .filter(c -> c.getName().equals(PRIMARY_CONFIG_NAME_DYNAMIC_DEVICES))
                .findFirst().orElseThrow();

        dynamicDeviceService.switchZoneToConfig(zoneConfigSwitchTo, callback);

        configCallback.waitForCallback();
        callback.waitForCallback();
        CarAudioZoneConfigInfo secondaryZoneBTConfig = configCallback.mInfos.stream()
                .filter(c -> c.getName().equals(SECONDARY_ZONE_BT_CONFIG_NAME))
                .findFirst().orElseThrow();
        expectWithMessage("Inactive dynamic config due to dynamic device being used")
                .that(secondaryZoneBTConfig.isActive()).isFalse();
    }

    @Test
    public void switchZoneToConfig_backFromDynamicConfig_withDynamicDevicesInMultipleZones()
            throws Exception {
        setUpTempFileForAudioConfiguration(R.raw.car_audio_configuration_using_dynamic_devices);
        setUpTempFileForAudioFadeConfiguration(R.raw.car_audio_fade_configuration);
        CarAudioService dynamicDeviceService =
                setUpAudioServiceWithDynamicDevices(mTempCarAudioConfigFile,
                        mTempCarAudioFadeConfigFile);
        dynamicDeviceService.init();
        assignOccupantToAudioZones();
        SwitchAudioZoneConfigCallbackImpl callback = new SwitchAudioZoneConfigCallbackImpl();
        TestAudioZoneConfigurationsChangeCallback configCallback =
                getRegisteredZoneConfigCallback(dynamicDeviceService);
        AudioDeviceCallback deviceCallback = captureAudioDeviceCallback();
        deviceCallback.onAudioDevicesAdded(new AudioDeviceInfo[]{mBTAudioDeviceInfo});
        configCallback.waitForCallback();
        configCallback.reset();
        List<CarAudioZoneConfigInfo> zoneConfigInfos =
                dynamicDeviceService.getAudioZoneConfigInfos(PRIMARY_AUDIO_ZONE);
        CarAudioZoneConfigInfo dynamicConfig = zoneConfigInfos.stream()
                .filter(c -> c.getName().equals(PRIMARY_CONFIG_NAME_DYNAMIC_DEVICES))
                .findFirst().orElseThrow();
        dynamicDeviceService.switchZoneToConfig(dynamicConfig, callback);
        callback.waitForCallback();
        callback.reset();
        configCallback.waitForCallback();
        configCallback.reset();
        CarAudioZoneConfigInfo defaultConfig = zoneConfigInfos.stream()
                .filter(CarAudioZoneConfigInfo::isDefault).findFirst().orElseThrow();

        dynamicDeviceService.switchZoneToConfig(defaultConfig, callback);

        configCallback.waitForCallback();
        callback.waitForCallback();
        CarAudioZoneConfigInfo secondaryZoneBTConfig = configCallback.mInfos.stream()
                .filter(c -> c.getName().equals(SECONDARY_ZONE_BT_CONFIG_NAME))
                .findFirst().orElseThrow();
        expectWithMessage("Re-activated dynamic config due to dynamic device not used")
                .that(secondaryZoneBTConfig.isActive()).isTrue();
    }

    @Test
    public void registerAudioZoneConfigsChangeCallback() throws Exception {
        IAudioZoneConfigurationsChangeCallback callback =
                new TestAudioZoneConfigurationsChangeCallback();
        CarAudioService service = setUpAudioService();

        boolean registered = service.registerAudioZoneConfigsChangeCallback(callback);

        expectWithMessage("Car audio zone configuration change register status")
                .that(registered).isTrue();
    }

    @Test
    public void registerAudioZoneConfigsChangeCallback_multipleTimes() throws Exception {
        IAudioZoneConfigurationsChangeCallback callback =
                new TestAudioZoneConfigurationsChangeCallback();
        CarAudioService service = setUpAudioService();
        service.registerAudioZoneConfigsChangeCallback(callback);

        boolean registered = service.registerAudioZoneConfigsChangeCallback(callback);

        expectWithMessage("Car audio zone configuration change re-register status")
                .that(registered).isTrue();
    }

    @Test
    public void registerAudioZoneConfigsChangeCallback_withNullCallback() throws Exception {
        CarAudioService service = setUpAudioService();

        NullPointerException thrown = assertThrows(NullPointerException.class,
                () -> service.registerAudioZoneConfigsChangeCallback(null));

        expectWithMessage("Car audio zone configuration change registration exception")
                .that(thrown).hasMessageThat().contains("Car audio zone configs");
    }

    @Test
    public void onAudioDevicesAdded_forDynamicDevicesEnabled() throws Exception {
        CarAudioService audioServiceWithDynamicDevices = setUpAudioServiceWithDynamicDevices();
        audioServiceWithDynamicDevices.init();
        TestAudioZoneConfigurationsChangeCallback
                configCallback = getRegisteredZoneConfigCallback(audioServiceWithDynamicDevices);
        AudioDeviceCallback deviceCallback = captureAudioDeviceCallback();

        deviceCallback.onAudioDevicesAdded(new AudioDeviceInfo[]{mBTAudioDeviceInfo});

        configCallback.waitForCallback();
        List<CarAudioZoneConfigInfo> zoneConfigInfos =
                audioServiceWithDynamicDevices.getAudioZoneConfigInfos(PRIMARY_AUDIO_ZONE);
        CarAudioZoneConfigInfo btConfig = zoneConfigInfos.stream()
                .filter(config -> config.getName().equals(PRIMARY_CONFIG_NAME_DYNAMIC_DEVICES))
                .findFirst().orElseThrow();
        expectWithMessage("Enabled bluetooth configuration").that(btConfig.isActive()).isTrue();
    }

    @Test
    public void onAudioDevicesAdded_forDynamicDevicesEnabled_triggersCallback() throws Exception {
        CarAudioService serviceWithDynamicDevices = setUpAudioServiceWithDynamicDevices();
        serviceWithDynamicDevices.init();
        TestAudioZoneConfigurationsChangeCallback
                configCallback = getRegisteredZoneConfigCallback(serviceWithDynamicDevices);
        AudioDeviceCallback deviceCallback = captureAudioDeviceCallback();

        deviceCallback.onAudioDevicesAdded(new AudioDeviceInfo[]{mBTAudioDeviceInfo});

        configCallback.waitForCallback();
        expectWithMessage("Enabled dynamic config callback status").that(configCallback.mStatus)
                .isEqualTo(CONFIG_STATUS_CHANGED);
        CarAudioZoneConfigInfo btConfig = configCallback.mInfos.stream()
                .filter(config -> config.getName().equals(PRIMARY_CONFIG_NAME_DYNAMIC_DEVICES))
                .findFirst().orElseThrow();
        expectWithMessage("Callback enabled bluetooth configuration").that(btConfig.isActive())
                .isTrue();
    }

    @Test
    public void onAudioDevicesRemoved_forDynamicDevicesEnabled_triggersCallback()
            throws Exception {
        CarAudioService serviceWithDynamicDevices = setUpAudioServiceWithDynamicDevices();
        serviceWithDynamicDevices.init();
        AudioDeviceCallback deviceCallback = captureAudioDeviceCallback();
        TestAudioZoneConfigurationsChangeCallback
                configCallback = getRegisteredZoneConfigCallback(serviceWithDynamicDevices);
        deviceCallback.onAudioDevicesAdded(new AudioDeviceInfo[]{mBTAudioDeviceInfo});
        configCallback.waitForCallback();
        configCallback.reset();

        deviceCallback.onAudioDevicesRemoved(new AudioDeviceInfo[]{mBTAudioDeviceInfo});

        configCallback.waitForCallback();
        expectWithMessage("Disabled dynamic config callback status").that(configCallback.mStatus)
                .isEqualTo(CONFIG_STATUS_CHANGED);
        CarAudioZoneConfigInfo btConfig = configCallback.mInfos.stream()
                .filter(config -> config.getName().equals(PRIMARY_CONFIG_NAME_DYNAMIC_DEVICES))
                .findFirst().orElseThrow();
        expectWithMessage("Callback disabled bluetooth configuration").that(btConfig.isActive())
                .isFalse();
    }

    @Test
    public void onAudioDevicesRemoved_afterAdded_forDynamicDevicesEnabled() throws Exception {
        CarAudioService audioServiceWithDynamicDevices = setUpAudioServiceWithDynamicDevices();
        audioServiceWithDynamicDevices.init();
        TestAudioZoneConfigurationsChangeCallback
                configCallback = getRegisteredZoneConfigCallback(audioServiceWithDynamicDevices);
        AudioDeviceCallback deviceCallback = captureAudioDeviceCallback();
        deviceCallback.onAudioDevicesAdded(new AudioDeviceInfo[]{mBTAudioDeviceInfo});
        configCallback.waitForCallback();
        configCallback.reset();

        deviceCallback.onAudioDevicesRemoved(new AudioDeviceInfo[]{mBTAudioDeviceInfo});

        configCallback.waitForCallback();
        List<CarAudioZoneConfigInfo> zoneConfigInfos =
                audioServiceWithDynamicDevices.getAudioZoneConfigInfos(PRIMARY_AUDIO_ZONE);
        CarAudioZoneConfigInfo btConfig = zoneConfigInfos.stream()
                .filter(config -> config.getName().equals(PRIMARY_CONFIG_NAME_DYNAMIC_DEVICES))
                .findFirst().orElseThrow();
        expectWithMessage("Enabled bluetooth configuration after removed device")
                .that(btConfig.isActive()).isFalse();
    }

    @Test
    public void onAudioDevicesRemoved_forSelectedDynamicDevicesEnabled_triggersCallback()
            throws Exception {
        SwitchAudioZoneConfigCallbackImpl switchCallback = new SwitchAudioZoneConfigCallbackImpl();
        CarAudioService serviceWithDynamicDevices = setUpAudioServiceWithDynamicDevices();
        serviceWithDynamicDevices.init();
        assignOccupantToAudioZones();
        AudioDeviceCallback deviceCallback = captureAudioDeviceCallback();
        TestAudioZoneConfigurationsChangeCallback
                configCallback = getRegisteredZoneConfigCallback(serviceWithDynamicDevices);
        deviceCallback.onAudioDevicesAdded(new AudioDeviceInfo[]{mBTAudioDeviceInfo});
        configCallback.waitForCallback();
        configCallback.reset();
        List<CarAudioZoneConfigInfo> infos =
                serviceWithDynamicDevices.getAudioZoneConfigInfos(PRIMARY_AUDIO_ZONE);
        CarAudioZoneConfigInfo btConfig = infos.stream().filter(
                config -> config.getName().equals(PRIMARY_CONFIG_NAME_DYNAMIC_DEVICES))
                .findFirst().orElseThrow();
        serviceWithDynamicDevices.switchZoneToConfig(btConfig, switchCallback);
        switchCallback.waitForCallback();

        deviceCallback.onAudioDevicesRemoved(new AudioDeviceInfo[]{mBTAudioDeviceInfo});

        configCallback.waitForCallback();
        CarAudioZoneConfigInfo updatedBTConfig = configCallback.mInfos.stream().filter(
                        config -> config.getName().equals(PRIMARY_CONFIG_NAME_DYNAMIC_DEVICES))
                .findFirst().orElseThrow();
        expectWithMessage("Disabled selected dynamic config callback status")
                .that(configCallback.mStatus).isEqualTo(CONFIG_STATUS_AUTO_SWITCHED);
        expectWithMessage("Callback disabled selected bluetooth configuration")
                .that(updatedBTConfig.isActive()).isFalse();
    }

    @Test
    public void unregisterAudioZoneConfigsChangeCallback() throws Exception {
        IAudioZoneConfigurationsChangeCallback callback =
                new TestAudioZoneConfigurationsChangeCallback();
        CarAudioService service = setUpAudioService();
        service.registerAudioZoneConfigsChangeCallback(callback);

        boolean registered = service.unregisterAudioZoneConfigsChangeCallback(callback);

        expectWithMessage("Car audio zone configuration change un-register status")
                .that(registered).isTrue();
    }

    @Test
    public void unregisterAudioZoneConfigsChangeCallback_afterUnregister_fails() throws Exception {
        IAudioZoneConfigurationsChangeCallback callback =
                new TestAudioZoneConfigurationsChangeCallback();
        CarAudioService service = setUpAudioService();
        service.registerAudioZoneConfigsChangeCallback(callback);
        service.unregisterAudioZoneConfigsChangeCallback(callback);

        boolean registered = service.unregisterAudioZoneConfigsChangeCallback(callback);

        expectWithMessage("Car audio zone configuration change un-register multiple times status")
                .that(registered).isFalse();
    }

    @Test
    public void unregisterAudioZoneConfigsChangeCallback_withNullCallback() throws Exception {
        CarAudioService service = setUpAudioService();

        NullPointerException thrown = assertThrows(NullPointerException.class,
                () -> service.unregisterAudioZoneConfigsChangeCallback(null));

        expectWithMessage("Car audio zone configuration change un-registration exception")
                .that(thrown).hasMessageThat().contains("Car audio zone configs");
    }

    @Test
    public void disableAudioMirrorForZone_withInvalidZone() throws Exception {
        CarAudioService service = setUpAudioService();
        assignOccupantToAudioZones();

        IllegalArgumentException thrown =
                assertThrows(IllegalArgumentException.class, () ->
                        service.disableAudioMirrorForZone(INVALID_AUDIO_ZONE));

        expectWithMessage("Disable mirror for invalid audio zone exception").that(thrown)
                        .hasMessageThat().contains("Invalid audio zone");
    }

    @Test
    public void disableAudioMirrorForZone_withMirroringDisabled() throws Exception {
        CarAudioService service = setUpCarAudioServiceWithoutMirroring();

        IllegalStateException thrown =
                assertThrows(IllegalStateException.class, () ->
                        service.disableAudioMirrorForZone(TEST_REAR_LEFT_ZONE_ID));

        expectWithMessage("Disable mirror for zone with audio mirroring disabled")
                .that(thrown).hasMessageThat().contains("Audio zones mirroring is required");
    }

    @Test
    public void disableAudioMirrorForZone_forNonMirroringZone() throws Exception {
        CarAudioService service = setUpAudioService();
        TestAudioZonesMirrorStatusCallbackCallback callback =
                getAudioZonesMirrorStatusCallback(service);
        assignOccupantToAudioZones();

        service.disableAudioMirrorForZone(TEST_REAR_LEFT_ZONE_ID);

        callback.waitForCallback();
        expectWithMessage("Disable audio mirror for non-mirroring zone callback count")
                .that(callback.mNumberOfCalls).isEqualTo(0);
    }

    @Test
    public void disableAudioMirrorForZone_forMirroringZones() throws Exception {
        CarAudioService service = setUpAudioService();
        TestAudioZonesMirrorStatusCallbackCallback callback =
                getAudioZonesMirrorStatusCallback(service);
        assignOccupantToAudioZones();
        service.enableMirrorForAudioZones(TEST_MIRROR_AUDIO_ZONES);
        callback.waitForCallback();
        callback.reset(/* count= */ 1);

        service.disableAudioMirrorForZone(TEST_REAR_LEFT_ZONE_ID);

        callback.waitForCallback();
        expectWithMessage("Callback count for disable audio mirror")
                .that(callback.mNumberOfCalls).isEqualTo(2);
        expectWithMessage("Callback status disable audio mirror for mirroring zone")
                .that(callback.getLastStatus())
                .isEqualTo(CarAudioManager.AUDIO_REQUEST_STATUS_STOPPED);
        expectWithMessage("Callback zones disable audio mirror for mirroring zone")
                .that(callback.getLastZoneIds()).asList()
                .containsExactly(TEST_REAR_RIGHT_ZONE_ID, TEST_REAR_LEFT_ZONE_ID);
    }

    @Test
    public void disableAudioMirrorForZone_forMirroringZones_forFirstMirroringConfig()
            throws Exception {
        CarAudioService service = setUpAudioService();
        TestAudioZonesMirrorStatusCallbackCallback callback =
                getAudioZonesMirrorStatusCallback(service);
        assignOccupantToAudioZones();
        service.enableMirrorForAudioZones(TEST_MIRROR_AUDIO_ZONES);
        callback.waitForCallback();
        callback.reset(/* count= */ 1);

        service.disableAudioMirrorForZone(TEST_REAR_RIGHT_ZONE_ID);

        callback.waitForCallback();
        expectWithMessage("Callback count for disable audio mirror")
                .that(callback.mNumberOfCalls).isEqualTo(2);
        expectWithMessage("Callback status disable audio mirror for mirroring zone")
                .that(callback.getLastStatus())
                .isEqualTo(CarAudioManager.AUDIO_REQUEST_STATUS_STOPPED);
        expectWithMessage("Callback zones disable audio mirror for mirroring zone")
                .that(callback.getLastZoneIds()).asList()
                .containsExactly(TEST_REAR_RIGHT_ZONE_ID, TEST_REAR_LEFT_ZONE_ID);
        String audioMirrorOffCommand = captureAudioMirrorInfoCommand(2);
        expectWithMessage("Audio HAL off source for mirroring zone")
                .that(audioMirrorOffCommand).contains(MIRROR_TEST_DEVICE);
        expectWithMessage("Audio HAL off signal for mirroring zone")
                .that(audioMirrorOffCommand).contains(MIRROR_OFF_SIGNAL);
    }

    @Test
    public void disableAudioMirrorForZone_withPendingFocus()
            throws Exception {
        CarAudioService service = setUpAudioService();
        TestAudioZonesMirrorStatusCallbackCallback callback =
                getAudioZonesMirrorStatusCallback(service);
        assignOccupantToAudioZones();
        service.enableMirrorForAudioZones(TEST_MIRROR_AUDIO_ZONES);
        callback.waitForCallback();
        callback.reset(/* count= */ 2);
        AudioFocusInfo audioFocusInfo = createAudioFocusInfoForMedia(TEST_REAR_RIGHT_UID);
        service.requestAudioFocusForTest(audioFocusInfo, AUDIOFOCUS_REQUEST_GRANTED);

        service.disableAudioMirrorForZone(TEST_REAR_LEFT_ZONE_ID);

        callback.waitForCallback();
        List<Integer> focusChanges = getFocusChanges(audioFocusInfo);
        expectWithMessage("Media audio focus changes after disable mirror for zone")
                .that(focusChanges).containsExactly(AUDIOFOCUS_LOSS_TRANSIENT, AUDIOFOCUS_GAIN);
    }

    @Test
    public void disableAudioMirror_withoutMirroringDisabled() throws Exception {
        CarAudioService service = setUpCarAudioServiceWithoutMirroring();

        IllegalStateException thrown =
                assertThrows(IllegalStateException.class, () ->
                        service.disableAudioMirror(INVALID_REQUEST_ID));

        expectWithMessage("Disable mirror for audio zones with audio mirroring disabled")
                .that(thrown).hasMessageThat().contains("Audio zones mirroring is required");
    }

    @Test
    public void disableAudioMirror_withInvalidRequestId() throws Exception {
        CarAudioService service = setUpAudioService();

        IllegalArgumentException thrown =
                assertThrows(IllegalArgumentException.class, () ->
                        service.disableAudioMirror(INVALID_REQUEST_ID));

        expectWithMessage("Disable mirror for audio zones with audio invalid request id")
                .that(thrown).hasMessageThat().contains("INVALID_REQUEST_ID");
    }

    @Test
    public void disableAudioMirror_forNonMirroringZone() throws Exception {
        CarAudioService service = setUpAudioService();
        TestAudioZonesMirrorStatusCallbackCallback callback =
                getAudioZonesMirrorStatusCallback(service);
        assignOccupantToAudioZones();
        long requestId = service.enableMirrorForAudioZones(TEST_MIRROR_AUDIO_ZONES);
        callback.waitForCallback();
        callback.reset(1);
        service.disableAudioMirror(requestId);
        callback.waitForCallback();
        callback.reset(1);

        service.disableAudioMirror(requestId);

        expectWithMessage("Disable audio mirror for non-mirroring zone callback count")
                .that(callback.mNumberOfCalls).isEqualTo(2);
    }

    @Test
    public void disableAudioMirror_forMirroringZones() throws Exception {
        CarAudioService service = setUpAudioService();
        TestAudioZonesMirrorStatusCallbackCallback callback =
                getAudioZonesMirrorStatusCallback(service);
        assignOccupantToAudioZones();
        long requestId = service.enableMirrorForAudioZones(TEST_MIRROR_AUDIO_ZONES);
        callback.waitForCallback();
        callback.reset(/* count= */ 1);

        service.disableAudioMirror(requestId);

        callback.waitForCallback();
        expectWithMessage("Callback count for disable mirror in audio zones")
                .that(callback.mNumberOfCalls).isEqualTo(2);
        expectWithMessage("Callback status disable audio mirror for mirroring zones")
                .that(callback.getLastStatus())
                .isEqualTo(CarAudioManager.AUDIO_REQUEST_STATUS_STOPPED);
        expectWithMessage("Callback zones disable audio mirror for mirroring zones")
                .that(callback.getLastZoneIds()).asList()
                .containsExactly(TEST_REAR_RIGHT_ZONE_ID, TEST_REAR_LEFT_ZONE_ID);
        String audioMirrorOffCommand = captureAudioMirrorInfoCommand(2);
        expectWithMessage("Audio HAL off source for mirroring zones")
                .that(audioMirrorOffCommand).contains(MIRROR_TEST_DEVICE);
        expectWithMessage("Audio HAL off signal for mirroring zones")
                .that(audioMirrorOffCommand).contains(MIRROR_OFF_SIGNAL);
    }

    @Test
    public void disableAudioMirror_withPendingFocus() throws Exception {
        CarAudioService service = setUpAudioService();
        TestAudioZonesMirrorStatusCallbackCallback callback =
                getAudioZonesMirrorStatusCallback(service);
        assignOccupantToAudioZones();
        long requestId = service.enableMirrorForAudioZones(TEST_MIRROR_AUDIO_ZONES);
        callback.waitForCallback();
        callback.reset(/* count= */ 2);
        AudioFocusInfo audioFocusInfo = createAudioFocusInfoForMedia(TEST_REAR_RIGHT_UID);
        service.requestAudioFocusForTest(audioFocusInfo, AUDIOFOCUS_REQUEST_GRANTED);

        service.disableAudioMirror(requestId);

        callback.waitForCallback();
        List<Integer> focusChanges = getFocusChanges(audioFocusInfo);
        expectWithMessage("Media audio focus changes after disable audio"
                + "mirror for zones config").that(focusChanges)
                .containsExactly(AUDIOFOCUS_LOSS_TRANSIENT, AUDIOFOCUS_GAIN);
    }

    @Test
    public void getMirrorAudioZonesForAudioZone_withoutMirroringEnabled()
            throws Exception {
        CarAudioService service = setUpAudioService();
        assignOccupantToAudioZones();

        int[] zones = service.getMirrorAudioZonesForAudioZone(TEST_REAR_RIGHT_ZONE_ID);

        expectWithMessage("Mirroring zones for non mirror zone %s", TEST_REAR_RIGHT_ZONE_ID)
                .that(zones).asList().isEmpty();
    }

    @Test
    public void getMirrorAudioZonesForAudioZone_withMirroringEnabled() throws Exception {
        CarAudioService service = setUpAudioService();
        TestAudioZonesMirrorStatusCallbackCallback callback =
                getAudioZonesMirrorStatusCallback(service);
        assignOccupantToAudioZones();
        service.enableMirrorForAudioZones(TEST_MIRROR_AUDIO_ZONES);
        callback.waitForCallback();

        int[] zones = service.getMirrorAudioZonesForAudioZone(TEST_REAR_RIGHT_ZONE_ID);

        expectWithMessage("Mirroring zones for mirror zone %s", TEST_REAR_RIGHT_ZONE_ID).that(zones)
                .asList().containsExactly(TEST_REAR_LEFT_ZONE_ID, TEST_REAR_RIGHT_ZONE_ID);
    }

    @Test
    public void getMirrorAudioZonesForAudioZone_afterDisableMirror() throws Exception {
        CarAudioService service = setUpAudioService();
        TestAudioZonesMirrorStatusCallbackCallback callback =
                getAudioZonesMirrorStatusCallback(service);
        assignOccupantToAudioZones();
        long requestId = service.enableMirrorForAudioZones(TEST_MIRROR_AUDIO_ZONES);
        callback.waitForCallback();
        callback.reset(1);
        service.disableAudioMirror(requestId);
        callback.waitForCallback();

        int[] zones = service.getMirrorAudioZonesForAudioZone(TEST_REAR_RIGHT_ZONE_ID);

        expectWithMessage("Mirroring zones for mirror zone %s after disabling mirroring",
                TEST_REAR_RIGHT_ZONE_ID).that(zones).asList().isEmpty();
    }

    @Test
    public void getMirrorAudioZonesForAudioZone_afterPassengerLogout() throws Exception {
        CarAudioService service = setUpAudioService();
        TestAudioZonesMirrorStatusCallbackCallback callback =
                getAudioZonesMirrorStatusCallback(service);
        assignOccupantToAudioZones();
        service.enableMirrorForAudioZones(TEST_MIRROR_AUDIO_ZONES);
        callback.waitForCallback();
        callback.reset(1);
        simulateLogoutRightPassengers();
        callback.waitForCallback();

        int[] zones = service.getMirrorAudioZonesForAudioZone(TEST_REAR_RIGHT_ZONE_ID);

        expectWithMessage("Mirroring zones for mirror zone %s after logout",
                TEST_REAR_RIGHT_ZONE_ID).that(zones).asList().isEmpty();
    }

    @Test
    public void getMirrorAudioZonesForMirrorRequest_withMirroringEnabled() throws Exception {
        CarAudioService service = setUpAudioService();
        TestAudioZonesMirrorStatusCallbackCallback callback =
                getAudioZonesMirrorStatusCallback(service);
        assignOccupantToAudioZones();
        long requestId = service.enableMirrorForAudioZones(TEST_MIRROR_AUDIO_ZONES);
        callback.waitForCallback();

        int[] zones = service.getMirrorAudioZonesForMirrorRequest(requestId);

        expectWithMessage("Mirroring zones for mirror request %s", requestId).that(zones).asList()
                .containsExactly(TEST_REAR_LEFT_ZONE_ID, TEST_REAR_RIGHT_ZONE_ID);
    }

    @Test
    public void getMirrorAudioZonesForMirrorRequest_afterDisableMirror() throws Exception {
        CarAudioService service = setUpAudioService();
        TestAudioZonesMirrorStatusCallbackCallback callback =
                getAudioZonesMirrorStatusCallback(service);
        assignOccupantToAudioZones();
        long requestId = service.enableMirrorForAudioZones(TEST_MIRROR_AUDIO_ZONES);
        callback.waitForCallback();
        callback.reset(1);
        service.disableAudioMirror(requestId);
        callback.waitForCallback();

        int[] zones = service.getMirrorAudioZonesForMirrorRequest(TEST_REAR_RIGHT_ZONE_ID);

        expectWithMessage("Mirroring zones for mirror request %s after disabling mirroring",
                requestId).that(zones).asList().isEmpty();
    }

    @Test
    public void getMirrorAudioZonesForMirrorRequest_afterPassengerLogout() throws Exception {
        CarAudioService service = setUpAudioService();
        TestAudioZonesMirrorStatusCallbackCallback callback =
                getAudioZonesMirrorStatusCallback(service);
        assignOccupantToAudioZones();
        long requestId = service.enableMirrorForAudioZones(TEST_MIRROR_AUDIO_ZONES);
        callback.waitForCallback();
        callback.reset(1);
        simulateLogoutRightPassengers();
        callback.waitForCallback();

        int[] zones = service.getMirrorAudioZonesForMirrorRequest(requestId);

        expectWithMessage("Mirroring zones for mirror request %s after logout",
                TEST_REAR_RIGHT_ZONE_ID).that(zones).asList().isEmpty();
    }

    @Test
    public void onAudioVolumeGroupChanged_dispatchCallbackEvent() throws Exception {
        CarAudioService useCoreAudioCarAudioService =
                setUpCarAudioServiceUsingCoreAudioRoutingAndVolume();
        int musicIndex = useCoreAudioCarAudioService.getGroupVolume(
                PRIMARY_AUDIO_ZONE, CoreAudioRoutingUtils.MUSIC_CAR_GROUP_ID);
        // Report a volume change
        when(mAudioManager.getVolumeIndexForAttributes(eq(CoreAudioRoutingUtils.MUSIC_ATTRIBUTES)))
                .thenReturn(musicIndex + 1);
        when(mAudioManager.getLastAudibleVolumeForVolumeGroup(CoreAudioRoutingUtils.MUSIC_GROUP_ID))
                .thenReturn(musicIndex + 1);
        when(mAudioManager.isVolumeGroupMuted(CoreAudioRoutingUtils.MUSIC_GROUP_ID))
                .thenReturn(false);

        useCoreAudioCarAudioService.onAudioVolumeGroupChanged(PRIMARY_AUDIO_ZONE,
                CoreAudioRoutingUtils.MUSIC_GROUP_NAME, /* flags= */ 0);

        verify(mCarVolumeCallbackHandler)
                .onVolumeGroupChange(PRIMARY_AUDIO_ZONE, CoreAudioRoutingUtils.MUSIC_CAR_GROUP_ID,
                        FLAG_SHOW_UI | FLAG_PLAY_SOUND);
    }

    @Test
    public void onAudioVolumeGroupChanged_noDispatchCallbackEvent_whenAlreadySynced()
            throws Exception {
        CarAudioService useCoreAudioCarAudioService =
                setUpCarAudioServiceUsingCoreAudioRoutingAndVolume();
        useCoreAudioCarAudioService.setGroupVolume(PRIMARY_AUDIO_ZONE,
                CoreAudioRoutingUtils.MUSIC_CAR_GROUP_ID, CoreAudioRoutingUtils.MUSIC_AM_INIT_INDEX,
                /* flags= */ 0);
        reset(mCarVolumeCallbackHandler);

        useCoreAudioCarAudioService.onAudioVolumeGroupChanged(PRIMARY_AUDIO_ZONE,
                CoreAudioRoutingUtils.MUSIC_GROUP_NAME, /* flags= */ 0);

        verify(mCarVolumeCallbackHandler, never())
                .onVolumeGroupChange(anyInt(), anyInt(), anyInt());
    }

    @Test
    public void onAudioVolumeGroupChanged_dispatchCallbackEvent_whenMuted() throws Exception {
        CarAudioService useCoreAudioCarAudioService =
                setUpCarAudioServiceUsingCoreAudioRoutingAndVolume();
        // Report a mute change
        when(mAudioManager.getVolumeIndexForAttributes(eq(CoreAudioRoutingUtils.MUSIC_ATTRIBUTES)))
                .thenReturn(CoreAudioRoutingUtils.MUSIC_MIN_INDEX);
        when(mAudioManager.isVolumeGroupMuted(CoreAudioRoutingUtils.MUSIC_GROUP_ID))
                .thenReturn(true);

        useCoreAudioCarAudioService.onAudioVolumeGroupChanged(PRIMARY_AUDIO_ZONE,
                CoreAudioRoutingUtils.MUSIC_GROUP_NAME, /* flags= */ 0);

        verify(mCarVolumeCallbackHandler).onGroupMuteChange(PRIMARY_AUDIO_ZONE,
                CoreAudioRoutingUtils.MUSIC_CAR_GROUP_ID, FLAG_SHOW_UI);
    }

    @Test
    public void onVolumeGroupEvent_withVolumeEvent_triggersCallback() throws Exception {
        CarAudioService service = setUpAudioService();
        CarVolumeEventCallbackImpl volumeEventCallback = new CarVolumeEventCallbackImpl();
        service.registerCarVolumeEventCallback(volumeEventCallback);

        service.onVolumeGroupEvent(List.of(mTestCarVolumeGroupEvent));

        expectWithMessage("Volume event callback reception status")
                .that(volumeEventCallback.waitForCallback()).isTrue();
        verify(mCarVolumeCallbackHandler, never()).onGroupMuteChange(anyInt(), anyInt(), anyInt());
        verify(mCarVolumeCallbackHandler)
                .onVolumeGroupChange(PRIMARY_AUDIO_ZONE, CoreAudioRoutingUtils.MUSIC_CAR_GROUP_ID,
                        /* flags= */ 0);
        expectWithMessage("Volume events count after volume event")
                .that(volumeEventCallback.getVolumeGroupEvents()).hasSize(1);
        CarVolumeGroupEvent groupEvent = volumeEventCallback.getVolumeGroupEvents().get(0);
        expectWithMessage("Volume event type after volume event")
                .that(groupEvent.getEventTypes())
                .isEqualTo(CarVolumeGroupEvent.EVENT_TYPE_VOLUME_GAIN_INDEX_CHANGED);
        expectWithMessage("Volume group infos after unmute")
                .that(groupEvent.getCarVolumeGroupInfos())
                .containsExactly(mTestPrimaryZoneUmMutedVolueInfo0);
    }

    @Test
    public void onVolumeGroupEvent_withMuteEvent_triggersCallback() throws Exception {
        CarAudioService service = setUpAudioService();
        CarVolumeEventCallbackImpl volumeEventCallback = new CarVolumeEventCallbackImpl();
        service.registerCarVolumeEventCallback(volumeEventCallback);

        service.onVolumeGroupEvent(List.of(mTestCarMuteGroupEvent));

        expectWithMessage("Volume event callback reception status")
                .that(volumeEventCallback.waitForCallback()).isTrue();
        verify(mCarVolumeCallbackHandler, never())
                .onVolumeGroupChange(anyInt(), anyInt(), anyInt());
        verify(mCarVolumeCallbackHandler)
                .onGroupMuteChange(PRIMARY_AUDIO_ZONE, CoreAudioRoutingUtils.MUSIC_CAR_GROUP_ID,
                        /* flags= */ 0);
        expectWithMessage("Volume events count after mute event")
                .that(volumeEventCallback.getVolumeGroupEvents()).hasSize(1);
        CarVolumeGroupEvent groupEvent = volumeEventCallback.getVolumeGroupEvents().get(0);
        expectWithMessage("Volume event type after mute event")
                .that(groupEvent.getEventTypes())
                .isEqualTo(CarVolumeGroupEvent.EVENT_TYPE_MUTE_CHANGED);
        expectWithMessage("Volume group infos after mute event")
                .that(groupEvent.getCarVolumeGroupInfos())
                .containsExactly(mTestPrimaryZoneUmMutedVolueInfo0);
    }

    @Test
    public void onVolumeGroupEvent_withoutMuteOrVolumeEvent_triggersCallback()
            throws Exception {
        CarAudioService service = setUpAudioService();
        CarVolumeEventCallbackImpl volumeEventCallback = new CarVolumeEventCallbackImpl();
        service.registerCarVolumeEventCallback(volumeEventCallback);

        service.onVolumeGroupEvent(List.of(mTestCarZoneReconfigurationEvent));

        expectWithMessage("Volume event callback reception status")
                .that(volumeEventCallback.waitForCallback()).isTrue();
        verify(mCarVolumeCallbackHandler, never())
                .onVolumeGroupChange(anyInt(), anyInt(), anyInt());
        verify(mCarVolumeCallbackHandler, never()).onGroupMuteChange(anyInt(), anyInt(), anyInt());
        expectWithMessage("Volume events count after reconfiguration event")
                .that(volumeEventCallback.getVolumeGroupEvents()).hasSize(1);
        CarVolumeGroupEvent groupEvent = volumeEventCallback.getVolumeGroupEvents().get(0);
        expectWithMessage("Volume event type after reconfiguration event")
                .that(groupEvent.getEventTypes())
                .isEqualTo(CarVolumeGroupEvent.EVENT_TYPE_ZONE_CONFIGURATION_CHANGED);
        expectWithMessage("Volume group infos after reconfiguration event")
                .that(groupEvent.getCarVolumeGroupInfos())
                .containsExactly(mTestPrimaryZoneUmMutedVolueInfo0);
    }

    @Test
    public void setMuted_whenUnmuted_onActivation_triggersCallback() throws Exception {
        CarAudioService service = setUpAudioService();
        CarVolumeEventCallbackImpl volumeEventCallback = new CarVolumeEventCallbackImpl();
        service.registerCarVolumeEventCallback(volumeEventCallback);

        service.setVolumeGroupMute(PRIMARY_AUDIO_ZONE, TEST_PRIMARY_ZONE_GROUP_0,
                /* mute= */ true, TEST_FLAGS);

        verify(mCarVolumeCallbackHandler).onGroupMuteChange(PRIMARY_AUDIO_ZONE,
                TEST_PRIMARY_ZONE_GROUP_0, TEST_FLAGS);
        expectWithMessage("Volume event callback reception status after mute")
                .that(volumeEventCallback.waitForCallback()).isTrue();
        expectWithMessage("Volume events count after mute")
                .that(volumeEventCallback.getVolumeGroupEvents()).hasSize(1);
        CarVolumeGroupEvent groupEvent = volumeEventCallback.getVolumeGroupEvents().get(0);
        expectWithMessage("Volume event type after mute")
                .that(groupEvent.getEventTypes())
                .isEqualTo(CarVolumeGroupEvent.EVENT_TYPE_MUTE_CHANGED);
        expectWithMessage("Volume group infos after mute")
                .that(groupEvent.getCarVolumeGroupInfos())
                .containsExactly(mTestPrimaryZoneVolumeInfo0);
    }

    @Test
    public void setMuted_whenUnmuted_onDeactivation_doesNotTriggerCallback() throws Exception {
        CarAudioService service = setUpAudioService();
        CarVolumeEventCallbackImpl volumeEventCallback = new CarVolumeEventCallbackImpl();
        service.registerCarVolumeEventCallback(volumeEventCallback);

        service.setVolumeGroupMute(PRIMARY_AUDIO_ZONE, TEST_PRIMARY_ZONE_GROUP_0,
                /* mute= */ false, TEST_FLAGS);

        verify(mCarVolumeCallbackHandler, never()).onGroupMuteChange(anyInt(), anyInt(), anyInt());
        expectWithMessage("Volume event callback reception status")
                .that(volumeEventCallback.waitForCallback()).isFalse();
    }

    @Test
    public void setMuted_whenMuted_onDeactivation_triggersCallback() throws Exception {
        CarAudioService service = setUpAudioService();
        CarVolumeEventCallbackImpl volumeEventCallback = new CarVolumeEventCallbackImpl();
        service.registerCarVolumeEventCallback(volumeEventCallback);
        service.setVolumeGroupMute(PRIMARY_AUDIO_ZONE, TEST_PRIMARY_ZONE_GROUP_0,
                /* mute= */ true, TEST_FLAGS);
        volumeEventCallback.waitForCallback();
        volumeEventCallback.reset();
        reset(mCarVolumeCallbackHandler);

        service.setVolumeGroupMute(PRIMARY_AUDIO_ZONE, TEST_PRIMARY_ZONE_GROUP_0,
                /* mute= */ false, TEST_FLAGS);

        verify(mCarVolumeCallbackHandler).onGroupMuteChange(PRIMARY_AUDIO_ZONE,
                TEST_PRIMARY_ZONE_GROUP_0, TEST_FLAGS);
        expectWithMessage("Volume event callback reception status after unmute")
                .that(volumeEventCallback.waitForCallback()).isTrue();
        expectWithMessage("Volume events count after mute")
                .that(volumeEventCallback.getVolumeGroupEvents()).hasSize(1);
        CarVolumeGroupEvent groupEvent = volumeEventCallback.getVolumeGroupEvents().get(0);
        expectWithMessage("Volume event type after unmute")
                .that(groupEvent.getEventTypes())
                .isEqualTo(CarVolumeGroupEvent.EVENT_TYPE_MUTE_CHANGED);
        expectWithMessage("Volume group infos after unmute")
                .that(groupEvent.getCarVolumeGroupInfos())
                .containsExactly(mTestPrimaryZoneUmMutedVolueInfo0);
    }

    @Test
    public void setUnmuted_whenMutedBySystem_triggersCallback() throws Exception {
        CarAudioService service = setUpAudioService();
        CarVolumeEventCallbackImpl volumeEventCallback = new CarVolumeEventCallbackImpl();
        service.registerCarVolumeEventCallback(volumeEventCallback);
        CarAudioGainConfigInfo primaryAudioZoneCarGain = createCarAudioGainConfigInfo(
                PRIMARY_AUDIO_ZONE, MEDIA_TEST_DEVICE, TEST_GAIN_INDEX);
        HalAudioGainCallback halAudioGainCallback = getHalAudioGainCallback();
        halAudioGainCallback.onAudioDeviceGainsChanged(List.of(Reasons.TCU_MUTE),
                List.of(primaryAudioZoneCarGain));
        volumeEventCallback.waitForCallback();
        volumeEventCallback.reset();
        reset(mCarVolumeCallbackHandler);

        service.setVolumeGroupMute(PRIMARY_AUDIO_ZONE, TEST_PRIMARY_ZONE_GROUP_0,
                /* mute= */ false, TEST_FLAGS);

        verify(mCarVolumeCallbackHandler).onGroupMuteChange(PRIMARY_AUDIO_ZONE,
                TEST_PRIMARY_ZONE_GROUP_0, TEST_FLAGS);
        expectWithMessage("Volume event callback reception status after unmute when muted by "
                + "system").that(volumeEventCallback.waitForCallback()).isTrue();
        expectWithMessage("Volume events count after mute when muted by system")
                .that(volumeEventCallback.getVolumeGroupEvents()).hasSize(1);
        CarVolumeGroupEvent groupEvent = volumeEventCallback.getVolumeGroupEvents().get(0);
        expectWithMessage("Volume event type after unmute when muted by system")
                .that(groupEvent.getEventTypes())
                .isEqualTo(CarVolumeGroupEvent.EVENT_TYPE_MUTE_CHANGED);
    }

    @Test
    public void setMuted_whenMutedByApiAndSystem_doesNotTriggerCallback() throws Exception {
        CarAudioService service = setUpAudioService();
        CarVolumeEventCallbackImpl volumeEventCallback = new CarVolumeEventCallbackImpl();
        service.registerCarVolumeEventCallback(volumeEventCallback);
        service.setVolumeGroupMute(PRIMARY_AUDIO_ZONE, TEST_PRIMARY_ZONE_GROUP_0, /* mute= */ true,
                TEST_FLAGS);
        volumeEventCallback.waitForCallback();
        volumeEventCallback.reset();
        reset(mCarVolumeCallbackHandler);
        CarAudioGainConfigInfo primaryAudioZoneCarGain = createCarAudioGainConfigInfo(
                PRIMARY_AUDIO_ZONE, MEDIA_TEST_DEVICE, TEST_GAIN_INDEX);
        HalAudioGainCallback halAudioGainCallback = getHalAudioGainCallback();
        halAudioGainCallback.onAudioDeviceGainsChanged(List.of(Reasons.TCU_MUTE),
                List.of(primaryAudioZoneCarGain));
        volumeEventCallback.waitForCallback();
        volumeEventCallback.reset();
        reset(mCarVolumeCallbackHandler);

        service.setVolumeGroupMute(PRIMARY_AUDIO_ZONE, TEST_PRIMARY_ZONE_GROUP_0, /* mute= */ true,
                TEST_FLAGS);

        verify(mCarVolumeCallbackHandler, never()).onGroupMuteChange(anyInt(), anyInt(), anyInt());
        expectWithMessage("Volume event callback reception status after mute when muted by "
                + "both API and system").that(volumeEventCallback.waitForCallback()).isFalse();
    }

    @Test
    public void setMuted_whenMuted_onActivation_doesNotTriggerCallback() throws Exception {
        CarAudioService service = setUpAudioService();
        CarVolumeEventCallbackImpl volumeEventCallback = new CarVolumeEventCallbackImpl();
        service.registerCarVolumeEventCallback(volumeEventCallback);
        service.setVolumeGroupMute(PRIMARY_AUDIO_ZONE, TEST_PRIMARY_ZONE_GROUP_0,
                /* mute= */ true, TEST_FLAGS);
        volumeEventCallback.waitForCallback();
        volumeEventCallback.reset();
        reset(mCarVolumeCallbackHandler);

        service.setVolumeGroupMute(PRIMARY_AUDIO_ZONE, TEST_PRIMARY_ZONE_GROUP_0,
                /* mute= */ true, TEST_FLAGS);

        verify(mCarVolumeCallbackHandler, never()).onGroupMuteChange(anyInt(), anyInt(), anyInt());
        expectWithMessage("Volume event callback reception status")
                .that(volumeEventCallback.waitForCallback()).isFalse();
    }

    @Test
    public void handleActivationVolumeWithAudioAttributes_withMultipleAudioAttributes()
            throws Exception {
        mSetFlagsRule.enableFlags(Flags.FLAG_CAR_AUDIO_MIN_MAX_ACTIVATION_VOLUME);
        CarAudioService service = setUpAudioServiceWithMinMaxActivationVolume(/* enabled= */ true);
        CarVolumeEventCallbackImpl volumeEventCallback = new CarVolumeEventCallbackImpl();
        service.registerCarVolumeEventCallback(volumeEventCallback);
        int mediaMaxActivationGainIndex = service.getVolumeGroupInfo(PRIMARY_AUDIO_ZONE,
                TEST_PRIMARY_ZONE_GROUP_0).getMaxActivationVolumeGainIndex();
        service.setGroupVolume(PRIMARY_AUDIO_ZONE, TEST_PRIMARY_ZONE_GROUP_0,
                mediaMaxActivationGainIndex + 1, TEST_FLAGS);
        volumeEventCallback.waitForCallback();
        volumeEventCallback.reset();
        reset(mCarVolumeCallbackHandler);
        int navMinActivationGainIndex = service.getVolumeGroupInfo(PRIMARY_AUDIO_ZONE,
                TEST_PRIMARY_ZONE_GROUP_0).getMinActivationVolumeGainIndex();
        service.setGroupVolume(PRIMARY_AUDIO_ZONE, TEST_PRIMARY_ZONE_GROUP_1,
                navMinActivationGainIndex - 1, TEST_FLAGS);
        volumeEventCallback.waitForCallback();
        volumeEventCallback.reset();
        reset(mCarVolumeCallbackHandler);

        service.handleActivationVolumeWithAudioAttributes(List.of(
                ATTRIBUTES_ASSISTANCE_NAVIGATION_GUIDANCE, ATTRIBUTES_MEDIA), PRIMARY_AUDIO_ZONE);

        expectWithMessage("Media volume for above-activation gain index")
                .that(service.getGroupVolume(PRIMARY_AUDIO_ZONE, TEST_PRIMARY_ZONE_GROUP_0))
                .isEqualTo(mediaMaxActivationGainIndex);
        expectWithMessage("Navigation volume for below-activation gain index")
                .that(service.getGroupVolume(PRIMARY_AUDIO_ZONE, TEST_PRIMARY_ZONE_GROUP_1))
                .isEqualTo(navMinActivationGainIndex);
        verify(mCarVolumeCallbackHandler).onVolumeGroupChange(eq(PRIMARY_AUDIO_ZONE),
                eq(TEST_PRIMARY_ZONE_GROUP_0), anyInt());
        verify(mCarVolumeCallbackHandler).onVolumeGroupChange(eq(PRIMARY_AUDIO_ZONE),
                eq(TEST_PRIMARY_ZONE_GROUP_1), anyInt());
        expectWithMessage("Volume event callback for volume out of activation gain index range")
                .that(volumeEventCallback.waitForCallback()).isTrue();
        expectWithMessage("Volume events count after activation gain index adjustment")
                .that(volumeEventCallback.getVolumeGroupEvents()).hasSize(1);
        CarVolumeGroupEvent groupEvent = volumeEventCallback.getVolumeGroupEvents().get(0);
        expectWithMessage("Volume event type after activation gain index adjustment")
                .that(groupEvent.getEventTypes())
                .isEqualTo(CarVolumeGroupEvent.EVENT_TYPE_VOLUME_GAIN_INDEX_CHANGED);
        expectWithMessage("Volume group info after activation gain index adjustment"
                + " adjustment").that(groupEvent.getCarVolumeGroupInfos()).containsExactly(
                        service.getVolumeGroupInfo(PRIMARY_AUDIO_ZONE, TEST_PRIMARY_ZONE_GROUP_0),
                service.getVolumeGroupInfo(PRIMARY_AUDIO_ZONE, TEST_PRIMARY_ZONE_GROUP_1));
    }

    @Test
    public void onPlaybackConfigChanged_withActivationVolumeFlagDisabled() throws Exception {
        mSetFlagsRule.disableFlags(Flags.FLAG_CAR_AUDIO_MIN_MAX_ACTIVATION_VOLUME);
        CarAudioService service = setUpAudioServiceWithMinMaxActivationVolume(/* enabled= */ true);
        AudioPlaybackCallback callback = getCarAudioPlaybackCallback();
        CarVolumeEventCallbackImpl volumeEventCallback = new CarVolumeEventCallbackImpl();
        service.registerCarVolumeEventCallback(volumeEventCallback);
        int gainIndex = service.getVolumeGroupInfo(PRIMARY_AUDIO_ZONE,
                TEST_PRIMARY_ZONE_GROUP_0).getMaxActivationVolumeGainIndex() + 1;
        service.setGroupVolume(PRIMARY_AUDIO_ZONE, TEST_PRIMARY_ZONE_GROUP_0, gainIndex,
                TEST_FLAGS);
        volumeEventCallback.waitForCallback();
        volumeEventCallback.reset();
        reset(mCarVolumeCallbackHandler);

        callback.onPlaybackConfigChanged(List.of(new AudioPlaybackConfigurationBuilder()
                .setUsage(USAGE_MEDIA).setDeviceAddress(MEDIA_TEST_DEVICE).build()));

        expectWithMessage("Playback group volume with activation volume flag disabled")
                .that(service.getGroupVolume(PRIMARY_AUDIO_ZONE, TEST_PRIMARY_ZONE_GROUP_0))
                .isEqualTo(gainIndex);
        verify(mCarVolumeCallbackHandler, never()).onVolumeGroupChange(eq(PRIMARY_AUDIO_ZONE),
                eq(TEST_PRIMARY_ZONE_GROUP_0), anyInt());
        expectWithMessage("No volume event callback for activation volume flag disabled")
                .that(volumeEventCallback.waitForCallback()).isFalse();
    }

    @Test
    public void onPlaybackConfigChanged_withActivationVolumeFeatureDisabled() throws Exception {
        mSetFlagsRule.disableFlags(Flags.FLAG_CAR_AUDIO_MIN_MAX_ACTIVATION_VOLUME);
        CarAudioService service = setUpAudioServiceWithMinMaxActivationVolume(/* enabled= */ false);
        AudioPlaybackCallback callback = getCarAudioPlaybackCallback();
        CarVolumeEventCallbackImpl volumeEventCallback = new CarVolumeEventCallbackImpl();
        service.registerCarVolumeEventCallback(volumeEventCallback);
        int gainIndex = service.getVolumeGroupInfo(PRIMARY_AUDIO_ZONE,
                TEST_PRIMARY_ZONE_GROUP_0).getMaxActivationVolumeGainIndex() + 1;
        service.setGroupVolume(PRIMARY_AUDIO_ZONE, TEST_PRIMARY_ZONE_GROUP_0, gainIndex,
                TEST_FLAGS);
        volumeEventCallback.waitForCallback();
        volumeEventCallback.reset();
        reset(mCarVolumeCallbackHandler);

        callback.onPlaybackConfigChanged(List.of(new AudioPlaybackConfigurationBuilder()
                .setUsage(USAGE_MEDIA).setDeviceAddress(MEDIA_TEST_DEVICE).build()));

        expectWithMessage("Playback group volume with activation volume feature disabled")
                .that(service.getGroupVolume(PRIMARY_AUDIO_ZONE, TEST_PRIMARY_ZONE_GROUP_0))
                .isEqualTo(gainIndex);
        verify(mCarVolumeCallbackHandler, never()).onVolumeGroupChange(eq(PRIMARY_AUDIO_ZONE),
                eq(TEST_PRIMARY_ZONE_GROUP_0), anyInt());
        expectWithMessage("No volume event callback for activation volume feature disabled")
                .that(volumeEventCallback.waitForCallback()).isFalse();
    }

    @Test
    public void onPlaybackConfigChanged_withVolumeAboveMaxActivationVolume() throws Exception {
        mSetFlagsRule.enableFlags(Flags.FLAG_CAR_AUDIO_MIN_MAX_ACTIVATION_VOLUME);
        CarAudioService service = setUpAudioServiceWithMinMaxActivationVolume(/* enabled= */ true);
        AudioPlaybackCallback callback = getCarAudioPlaybackCallback();
        CarVolumeEventCallbackImpl volumeEventCallback = new CarVolumeEventCallbackImpl();
        service.registerCarVolumeEventCallback(volumeEventCallback);
        int maxActivationVolume = service.getVolumeGroupInfo(PRIMARY_AUDIO_ZONE,
                TEST_PRIMARY_ZONE_GROUP_0).getMaxActivationVolumeGainIndex();
        service.setGroupVolume(PRIMARY_AUDIO_ZONE, TEST_PRIMARY_ZONE_GROUP_0,
                maxActivationVolume + 1, TEST_FLAGS);
        volumeEventCallback.waitForCallback();
        volumeEventCallback.reset();
        reset(mCarVolumeCallbackHandler);

        callback.onPlaybackConfigChanged(List.of(new AudioPlaybackConfigurationBuilder()
                .setUsage(USAGE_MEDIA).setDeviceAddress(MEDIA_TEST_DEVICE).build()));

        expectWithMessage("Playback group volume for above-activation gain index")
                .that(service.getGroupVolume(PRIMARY_AUDIO_ZONE, TEST_PRIMARY_ZONE_GROUP_0))
                .isEqualTo(maxActivationVolume);
        verify(mCarVolumeCallbackHandler).onVolumeGroupChange(eq(PRIMARY_AUDIO_ZONE),
                eq(TEST_PRIMARY_ZONE_GROUP_0), anyInt());
        expectWithMessage("Volume event callback for above-activation gain index")
                .that(volumeEventCallback.waitForCallback()).isTrue();
        expectWithMessage("Volume events count after above-activation gain index adjustment")
                .that(volumeEventCallback.getVolumeGroupEvents()).hasSize(1);
        CarVolumeGroupEvent groupEvent = volumeEventCallback.getVolumeGroupEvents().get(0);
        expectWithMessage("Volume event type after above-activation gain index adjustment")
                .that(groupEvent.getEventTypes())
                .isEqualTo(CarVolumeGroupEvent.EVENT_TYPE_VOLUME_GAIN_INDEX_CHANGED);
        expectWithMessage("Volume group info after above-activation gain index adjustment")
                .that(groupEvent.getCarVolumeGroupInfos()).containsExactly(
                        service.getVolumeGroupInfo(PRIMARY_AUDIO_ZONE, TEST_PRIMARY_ZONE_GROUP_0));
    }

    @Test
    public void onPlaybackConfigChanged_withVolumeBelowMinActivationVolume() throws Exception {
        mSetFlagsRule.enableFlags(Flags.FLAG_CAR_AUDIO_MIN_MAX_ACTIVATION_VOLUME);
        CarAudioService service = setUpAudioServiceWithMinMaxActivationVolume(/* enabled= */ true);
        AudioPlaybackCallback callback = getCarAudioPlaybackCallback();
        CarVolumeEventCallbackImpl volumeEventCallback = new CarVolumeEventCallbackImpl();
        service.registerCarVolumeEventCallback(volumeEventCallback);
        int minActivationVolume = service.getVolumeGroupInfo(PRIMARY_AUDIO_ZONE,
                TEST_PRIMARY_ZONE_GROUP_1).getMinActivationVolumeGainIndex();
        service.setGroupVolume(PRIMARY_AUDIO_ZONE, TEST_PRIMARY_ZONE_GROUP_1,
                minActivationVolume - 1, TEST_FLAGS);
        volumeEventCallback.waitForCallback();
        volumeEventCallback.reset();
        reset(mCarVolumeCallbackHandler);

        callback.onPlaybackConfigChanged(List.of(new AudioPlaybackConfigurationBuilder()
                .setUsage(USAGE_ASSISTANCE_NAVIGATION_GUIDANCE)
                .setDeviceAddress(NAVIGATION_TEST_DEVICE).build()));

        expectWithMessage("Playback group volume for below-activation gain index")
                .that(service.getGroupVolume(PRIMARY_AUDIO_ZONE, TEST_PRIMARY_ZONE_GROUP_1))
                .isEqualTo(minActivationVolume);
        verify(mCarVolumeCallbackHandler).onVolumeGroupChange(eq(PRIMARY_AUDIO_ZONE),
                eq(TEST_PRIMARY_ZONE_GROUP_1), anyInt());
        expectWithMessage("Volume event callback for below-activation gain index")
                .that(volumeEventCallback.waitForCallback()).isTrue();
        expectWithMessage("Volume events count after below-activation gain index adjustment")
                .that(volumeEventCallback.getVolumeGroupEvents()).hasSize(1);
        CarVolumeGroupEvent groupEvent = volumeEventCallback.getVolumeGroupEvents().get(0);
        expectWithMessage("Volume event type after below-activation gain index adjustment")
                .that(groupEvent.getEventTypes())
                .isEqualTo(CarVolumeGroupEvent.EVENT_TYPE_VOLUME_GAIN_INDEX_CHANGED);
        expectWithMessage("Volume group info after below-activation gain index adjustment")
                .that(groupEvent.getCarVolumeGroupInfos()).containsExactly(
                        service.getVolumeGroupInfo(PRIMARY_AUDIO_ZONE, TEST_PRIMARY_ZONE_GROUP_1));
    }

    @Test
    public void onPlaybackConfigChanged_withVolumeInActivationVolumeRange() throws Exception {
        mSetFlagsRule.enableFlags(Flags.FLAG_CAR_AUDIO_MIN_MAX_ACTIVATION_VOLUME);
        CarAudioService service = setUpAudioServiceWithMinMaxActivationVolume(/* enabled= */ true);
        AudioPlaybackCallback callback = getCarAudioPlaybackCallback();
        CarVolumeEventCallbackImpl volumeEventCallback = new CarVolumeEventCallbackImpl();
        service.registerCarVolumeEventCallback(volumeEventCallback);
        int gainIndexInActivationVolumeRange = service.getVolumeGroupInfo(PRIMARY_AUDIO_ZONE,
                TEST_PRIMARY_ZONE_GROUP_0).getMaxActivationVolumeGainIndex() - 1;
        service.setGroupVolume(PRIMARY_AUDIO_ZONE, TEST_PRIMARY_ZONE_GROUP_0,
                gainIndexInActivationVolumeRange, TEST_FLAGS);
        volumeEventCallback.waitForCallback();
        volumeEventCallback.reset();
        reset(mCarVolumeCallbackHandler);

        callback.onPlaybackConfigChanged(List.of(new AudioPlaybackConfigurationBuilder()
                .setUsage(USAGE_MEDIA).setDeviceAddress(MEDIA_TEST_DEVICE).build()));

        expectWithMessage("Playback group volume in activation volume range")
                .that(service.getGroupVolume(PRIMARY_AUDIO_ZONE, TEST_PRIMARY_ZONE_GROUP_0))
                .isEqualTo(gainIndexInActivationVolumeRange);
        verify(mCarVolumeCallbackHandler, never()).onVolumeGroupChange(eq(PRIMARY_AUDIO_ZONE),
                eq(TEST_PRIMARY_ZONE_GROUP_0), anyInt());
        expectWithMessage("No volume event callback for no activation volume adjustment")
                .that(volumeEventCallback.waitForCallback()).isFalse();
    }

    @Test
    public void onPlaybackConfigChanged_withVolumeGroupMute() throws Exception {
        mSetFlagsRule.enableFlags(Flags.FLAG_CAR_AUDIO_MIN_MAX_ACTIVATION_VOLUME);
        CarAudioService service = setUpAudioServiceWithMinMaxActivationVolume(/* enabled= */ true);
        AudioPlaybackCallback callback = getCarAudioPlaybackCallback();
        CarVolumeEventCallbackImpl volumeEventCallback = new CarVolumeEventCallbackImpl();
        service.registerCarVolumeEventCallback(volumeEventCallback);
        int gainIndexAboveActivationVolume = service.getVolumeGroupInfo(PRIMARY_AUDIO_ZONE,
                TEST_PRIMARY_ZONE_GROUP_0).getMaxActivationVolumeGainIndex() + 1;
        service.setGroupVolume(PRIMARY_AUDIO_ZONE, TEST_PRIMARY_ZONE_GROUP_0,
                gainIndexAboveActivationVolume, TEST_FLAGS);
        volumeEventCallback.waitForCallback();
        volumeEventCallback.reset();
        service.setVolumeGroupMute(PRIMARY_AUDIO_ZONE, TEST_PRIMARY_ZONE_GROUP_0,
                /* mute= */ true, TEST_FLAGS);
        volumeEventCallback.waitForCallback();
        volumeEventCallback.reset();
        reset(mCarVolumeCallbackHandler);

        callback.onPlaybackConfigChanged(List.of(new AudioPlaybackConfigurationBuilder()
                .setUsage(USAGE_MEDIA).setDeviceAddress(MEDIA_TEST_DEVICE).build()));

        expectWithMessage("Mute state with playback volume higher than max activation volume")
                .that(service.isVolumeGroupMuted(PRIMARY_AUDIO_ZONE, TEST_PRIMARY_ZONE_GROUP_0))
                .isTrue();
        verify(mCarVolumeCallbackHandler, never()).onVolumeGroupChange(eq(PRIMARY_AUDIO_ZONE),
                eq(TEST_PRIMARY_ZONE_GROUP_0), anyInt());
        verify(mCarVolumeCallbackHandler, never()).onGroupMuteChange(PRIMARY_AUDIO_ZONE,
                TEST_PRIMARY_ZONE_GROUP_0, TEST_FLAGS);
        expectWithMessage("No volume event callback for activation volume when mute")
                .that(volumeEventCallback.waitForCallback()).isFalse();
    }

    @Test
    public void setVolumeGroupMute_withUnMuteAfterPlaybackConfigChangedWhenMute() throws Exception {
        mSetFlagsRule.enableFlags(Flags.FLAG_CAR_AUDIO_MIN_MAX_ACTIVATION_VOLUME);
        CarAudioService service = setUpAudioServiceWithMinMaxActivationVolume(/* enabled= */ true);
        AudioPlaybackCallback callback = getCarAudioPlaybackCallback();
        CarVolumeEventCallbackImpl volumeEventCallback = new CarVolumeEventCallbackImpl();
        service.registerCarVolumeEventCallback(volumeEventCallback);
        int maxActivationVolume = service.getVolumeGroupInfo(PRIMARY_AUDIO_ZONE,
                TEST_PRIMARY_ZONE_GROUP_0).getMaxActivationVolumeGainIndex();
        int gainIndexAboveActivationVolume = maxActivationVolume + 1;
        service.setGroupVolume(PRIMARY_AUDIO_ZONE, TEST_PRIMARY_ZONE_GROUP_0,
                gainIndexAboveActivationVolume, TEST_FLAGS);
        service.setVolumeGroupMute(PRIMARY_AUDIO_ZONE, TEST_PRIMARY_ZONE_GROUP_0,
                /* mute= */ true, TEST_FLAGS);
        volumeEventCallback.waitForCallback();
        volumeEventCallback.reset();
        reset(mCarVolumeCallbackHandler);
        callback.onPlaybackConfigChanged(List.of(new AudioPlaybackConfigurationBuilder()
                .setUsage(USAGE_MEDIA).setDeviceAddress(MEDIA_TEST_DEVICE).build()));
        volumeEventCallback.waitForCallback();
        volumeEventCallback.reset();
        reset(mCarVolumeCallbackHandler);

        service.setVolumeGroupMute(PRIMARY_AUDIO_ZONE, TEST_PRIMARY_ZONE_GROUP_0,
                /* mute= */ false, TEST_FLAGS);

        expectWithMessage("Mute state after playback changed and unmute")
                .that(service.isVolumeGroupMuted(PRIMARY_AUDIO_ZONE, TEST_PRIMARY_ZONE_GROUP_0))
                .isFalse();
        verify(mCarVolumeCallbackHandler).onGroupMuteChange(PRIMARY_AUDIO_ZONE,
                TEST_PRIMARY_ZONE_GROUP_0, TEST_FLAGS);
        expectWithMessage("Volume gain index after playback changed and unmute")
                .that(service.getGroupVolume(PRIMARY_AUDIO_ZONE, TEST_PRIMARY_ZONE_GROUP_0))
                .isEqualTo(maxActivationVolume);
        verify(mCarVolumeCallbackHandler, never()).onVolumeGroupChange(eq(PRIMARY_AUDIO_ZONE),
                eq(TEST_PRIMARY_ZONE_GROUP_0), anyInt());
        CarVolumeGroupEvent groupEvent = volumeEventCallback.getVolumeGroupEvents().get(0);
        expectWithMessage("Volume event type after activation volume adjustment and unmute")
                .that(groupEvent.getEventTypes())
                .isEqualTo(CarVolumeGroupEvent.EVENT_TYPE_MUTE_CHANGED);
        expectWithMessage("Volume group info after activation volume adjustment and unmute")
                .that(groupEvent.getCarVolumeGroupInfos()).containsExactly(
                        service.getVolumeGroupInfo(PRIMARY_AUDIO_ZONE, TEST_PRIMARY_ZONE_GROUP_0));
    }

    @Test
    public void requestHalAudioFocus_withVolumeAboveActivationVolume_adjustsToActivationVolume()
            throws Exception {
        mSetFlagsRule.enableFlags(Flags.FLAG_CAR_AUDIO_MIN_MAX_ACTIVATION_VOLUME);
        when(mAudioManager.requestAudioFocus(any())).thenReturn(
                AudioManager.AUDIOFOCUS_REQUEST_GRANTED);
        CarAudioService service = setUpAudioServiceWithMinMaxActivationVolume(/* enabled= */ true);
        CarVolumeEventCallbackImpl volumeEventCallback = new CarVolumeEventCallbackImpl();
        service.registerCarVolumeEventCallback(volumeEventCallback);
        int maxActivationVolume = service.getVolumeGroupInfo(PRIMARY_AUDIO_ZONE,
                TEST_PRIMARY_ZONE_GROUP_1).getMaxActivationVolumeGainIndex();
        service.setGroupVolume(PRIMARY_AUDIO_ZONE, TEST_PRIMARY_ZONE_GROUP_1,
                maxActivationVolume + 1, TEST_FLAGS);
        volumeEventCallback.waitForCallback();
        volumeEventCallback.reset();
        reset(mCarVolumeCallbackHandler);

        requestHalAudioFocus(USAGE_ASSISTANCE_NAVIGATION_GUIDANCE);

        expectWithMessage("Playback group volume for HAL focus and above-activation gain index")
                .that(service.getGroupVolume(PRIMARY_AUDIO_ZONE, TEST_PRIMARY_ZONE_GROUP_1))
                .isEqualTo(maxActivationVolume);
        verify(mCarVolumeCallbackHandler).onVolumeGroupChange(eq(PRIMARY_AUDIO_ZONE),
                eq(TEST_PRIMARY_ZONE_GROUP_1), anyInt());
        expectWithMessage("Volume event callback for HAL focus and above-activation gain index")
                .that(volumeEventCallback.waitForCallback()).isTrue();
        expectWithMessage("Volume events count after HAL focus and above-activation gain"
                + " index adjustment").that(volumeEventCallback.getVolumeGroupEvents())
                .hasSize(1);
        CarVolumeGroupEvent groupEvent = volumeEventCallback.getVolumeGroupEvents().get(0);
        expectWithMessage("Volume event type after HAL focus and above-activation gain"
                + " index adjustment").that(groupEvent.getEventTypes())
                .isEqualTo(CarVolumeGroupEvent.EVENT_TYPE_VOLUME_GAIN_INDEX_CHANGED);
        expectWithMessage("Volume group info after HAL focus and above-activation gain"
                + " index adjustment").that(groupEvent.getCarVolumeGroupInfos()).containsExactly(
                        service.getVolumeGroupInfo(PRIMARY_AUDIO_ZONE, TEST_PRIMARY_ZONE_GROUP_1));
    }

    @Test
    public void requestHalAudioFocus_withVolumeInActivationVolumeRange()
            throws Exception {
        mSetFlagsRule.enableFlags(Flags.FLAG_CAR_AUDIO_MIN_MAX_ACTIVATION_VOLUME);
        when(mAudioManager.requestAudioFocus(any())).thenReturn(
                AudioManager.AUDIOFOCUS_REQUEST_GRANTED);
        CarAudioService service = setUpAudioServiceWithMinMaxActivationVolume(/* enabled= */ true);
        CarVolumeEventCallbackImpl volumeEventCallback = new CarVolumeEventCallbackImpl();
        service.registerCarVolumeEventCallback(volumeEventCallback);
        int gainIndexInActivationVolumeRange = service.getVolumeGroupInfo(PRIMARY_AUDIO_ZONE,
                TEST_PRIMARY_ZONE_GROUP_1).getMaxActivationVolumeGainIndex() - 1;
        service.setGroupVolume(PRIMARY_AUDIO_ZONE, TEST_PRIMARY_ZONE_GROUP_1,
                gainIndexInActivationVolumeRange, TEST_FLAGS);
        volumeEventCallback.waitForCallback();
        volumeEventCallback.reset();
        reset(mCarVolumeCallbackHandler);

        requestHalAudioFocus(USAGE_ASSISTANCE_NAVIGATION_GUIDANCE);

        expectWithMessage("Playback group volume for HAL focus in activation volume index range")
                .that(service.getGroupVolume(PRIMARY_AUDIO_ZONE, TEST_PRIMARY_ZONE_GROUP_1))
                .isEqualTo(gainIndexInActivationVolumeRange);
        verify(mCarVolumeCallbackHandler, never()).onVolumeGroupChange(eq(PRIMARY_AUDIO_ZONE),
                eq(TEST_PRIMARY_ZONE_GROUP_1), anyInt());
        expectWithMessage("No volume event callback for HAL focus in activation volume"
                + " index range").that(volumeEventCallback.waitForCallback()).isFalse();
    }

    private CarAudioService setUpCarAudioServiceWithoutZoneMapping() throws Exception {
        setUpTempFileForAudioConfiguration(R.raw.car_audio_configuration_without_zone_mapping);
        setUpTempFileForAudioFadeConfiguration(R.raw.car_audio_fade_configuration);
        when(mMockAudioService.setUidDeviceAffinity(any(), anyInt(), any(), any()))
                .thenReturn(SUCCESS);
        CarAudioService noZoneMappingAudioService = new CarAudioService(mMockContext,
                mTempCarAudioConfigFile.getFile().getAbsolutePath(), mCarVolumeCallbackHandler,
                /* audioFadeConfigurationPath= */ null);
        noZoneMappingAudioService.init();
        return noZoneMappingAudioService;
    }

    private CarAudioService setUpAudioService() throws Exception {
        setUpTempFileForAudioConfiguration(R.raw.car_audio_configuration);
        setUpTempFileForAudioFadeConfiguration(R.raw.car_audio_fade_configuration);
        CarAudioService service = new CarAudioService(mMockContext,
                mTempCarAudioConfigFile.getFile().getAbsolutePath(), mCarVolumeCallbackHandler,
                mTempCarAudioFadeConfigFile.getFile().getAbsolutePath());
        service.init();
        return service;
    }

    private CarAudioService setUpAudioServiceWithoutInit() throws Exception {
        setUpTempFileForAudioConfiguration(R.raw.car_audio_configuration);
        setUpTempFileForAudioFadeConfiguration(R.raw.car_audio_fade_configuration);
        CarAudioService service = new CarAudioService(mMockContext,
                mTempCarAudioConfigFile.getFile().getAbsolutePath(), mCarVolumeCallbackHandler,
                mTempCarAudioFadeConfigFile.getFile().getAbsolutePath());
        return service;
    }

    private CarAudioService setUpAudioServiceWithoutDynamicRouting() throws Exception {
        setUpTempFileForAudioConfiguration(R.raw.car_audio_configuration);
        setUpTempFileForAudioFadeConfiguration(R.raw.car_audio_fade_configuration);
        when(mMockResources.getBoolean(audioUseDynamicRouting)).thenReturn(false);
        CarAudioService nonDynamicAudioService = new CarAudioService(mMockContext,
                mTempCarAudioConfigFile.getFile().getAbsolutePath(), mCarVolumeCallbackHandler,
                /* audioFadeConfigurationPath= */ null);
        nonDynamicAudioService.init();
        return nonDynamicAudioService;
    }

    private CarAudioService setUpAudioServiceWithDisabledResource(int resource) throws Exception {
        setUpTempFileForAudioConfiguration(R.raw.car_audio_configuration);
        setUpTempFileForAudioFadeConfiguration(R.raw.car_audio_fade_configuration);
        when(mMockResources.getBoolean(resource)).thenReturn(false);
        CarAudioService nonDynamicAudioService = new CarAudioService(mMockContext,
                mTempCarAudioConfigFile.getFile().getAbsolutePath(), mCarVolumeCallbackHandler,
                mTempCarAudioFadeConfigFile.getFile().getAbsolutePath());
        nonDynamicAudioService.init();
        return nonDynamicAudioService;
    }

    private static TestAudioZoneConfigurationsChangeCallback getRegisteredZoneConfigCallback(
            CarAudioService audioServiceWithDynamicDevices) {
        TestAudioZoneConfigurationsChangeCallback configCallback =
                new TestAudioZoneConfigurationsChangeCallback();
        audioServiceWithDynamicDevices.registerAudioZoneConfigsChangeCallback(configCallback);
        return configCallback;
    }

    private AudioDeviceCallback captureAudioDeviceCallback() {
        ArgumentCaptor<AudioDeviceCallback> captor =
                ArgumentCaptor.forClass(AudioDeviceCallback.class);
        verify(mAudioManager).registerAudioDeviceCallback(captor.capture(), any());
        return captor.getValue();
    }

    private CarAudioService setUpAudioServiceWithDynamicDevices() throws Exception {
        setUpTempFileForAudioConfiguration(R.raw.car_audio_configuration_using_dynamic_routing);
        setUpTempFileForAudioFadeConfiguration(R.raw.car_audio_fade_configuration);
        return setUpAudioServiceWithDynamicDevices(mTempCarAudioConfigFile,
                mTempCarAudioFadeConfigFile);
    }

    private CarAudioService setUpAudioServiceWithDynamicDevices(TemporaryFile fileAudio,
            TemporaryFile fileFade) {
        mSetFlagsRule.enableFlags(Flags.FLAG_CAR_AUDIO_DYNAMIC_DEVICES);
        when(mMockResources.getBoolean(audioUseCoreVolume)).thenReturn(true);
        when(mMockResources.getBoolean(audioUseCoreRouting)).thenReturn(false);
        CarAudioService audioServiceWithDynamicDevices = new CarAudioService(mMockContext,
                fileAudio.getFile().getAbsolutePath(), mCarVolumeCallbackHandler,
                fileFade.getFile().getAbsolutePath());
        return audioServiceWithDynamicDevices;
    }

    private CarAudioService setUpAudioServiceWithMinMaxActivationVolume(boolean enabled)
            throws Exception {
        setUpTempFileForAudioConfiguration(R.raw.car_audio_configuration_using_activation_volumes);
        setUpTempFileForAudioFadeConfiguration(R.raw.car_audio_fade_configuration);
        when(mMockResources.getBoolean(audioUseMinMaxActivationVolume)).thenReturn(enabled);
        CarAudioService service = new CarAudioService(mMockContext,
                mTempCarAudioConfigFile.getFile().getAbsolutePath(), mCarVolumeCallbackHandler,
                mTempCarAudioFadeConfigFile.getFile().getAbsolutePath());
        service.init();
        return service;
    }

    private CarAudioZoneConfigInfo getUpdatedCarAudioZoneConfigInfo(
            CarAudioZoneConfigInfo previousConfig, CarAudioService service) {
        List<CarAudioZoneConfigInfo> infos =
                service.getAudioZoneConfigInfos(previousConfig.getZoneId());
        CarAudioZoneConfigInfo previousUpdated = infos.stream()
                .filter(i-> i.hasSameConfigInfo(previousConfig)).findFirst().orElseThrow(
                        () -> new NoSuchPropertyException("Missing previously selected config"));
        return previousUpdated;
    }

    private ICarOccupantZoneCallback getOccupantZoneCallback() {
        ArgumentCaptor<ICarOccupantZoneCallback> captor =
                ArgumentCaptor.forClass(ICarOccupantZoneCallback.class);
        verify(mMockOccupantZoneService).registerCallback(captor.capture());
        return captor.getValue();
    }

    private AudioServerStateCallback getAudioServerStateCallback() {
        ArgumentCaptor<AudioServerStateCallback> captor = ArgumentCaptor.forClass(
                AudioServerStateCallback.class);
        verify(mAudioManager).setAudioServerStateCallback(any(), captor.capture());
        return captor.getValue();
    }

    private String removeUpToEquals(String command) {
        return command.replaceAll("^[^=]*=", "");
    }

    private String captureAudioMirrorInfoCommand(int count) {
        ArgumentCaptor<String> capture = ArgumentCaptor.forClass(String.class);
        verify(mAudioManager, times(count)).setParameters(capture.capture());
        return capture.getValue();
    }

    private TestAudioZonesMirrorStatusCallbackCallback getAudioZonesMirrorStatusCallback(
            CarAudioService service) {
        TestAudioZonesMirrorStatusCallbackCallback callback =
                new TestAudioZonesMirrorStatusCallbackCallback(/* count= */ 1);
        service.registerAudioZonesMirrorStatusCallback(callback);
        return callback;
    }

    private void assignOccupantToAudioZones() throws RemoteException {
        ICarOccupantZoneCallback occupantZoneCallback = getOccupantZoneCallback();
        occupantZoneCallback.onOccupantZoneConfigChanged(
                CarOccupantZoneManager.ZONE_CONFIG_CHANGE_FLAG_USER);
    }

    private void simulateLogoutPassengers() throws Exception {
        when(mMockOccupantZoneService.getUserForOccupant(TEST_REAR_LEFT_OCCUPANT_ZONE_ID))
                .thenReturn(UserManagerHelper.USER_NULL);
        when(mMockOccupantZoneService.getUserForOccupant(TEST_REAR_RIGHT_OCCUPANT_ZONE_ID))
                .thenReturn(UserManagerHelper.USER_NULL);

        assignOccupantToAudioZones();
    }

    private void simulateLogoutRightPassengers() throws Exception {
        when(mMockOccupantZoneService.getUserForOccupant(TEST_REAR_RIGHT_OCCUPANT_ZONE_ID))
                .thenReturn(UserManagerHelper.USER_NULL);

        assignOccupantToAudioZones();
    }

    private void simulatePassengersSwitch() throws Exception {
        when(mMockOccupantZoneService.getUserForOccupant(TEST_REAR_LEFT_OCCUPANT_ZONE_ID))
                .thenReturn(TEST_REAR_RIGHT_USER_ID);
        when(mMockOccupantZoneService.getUserForOccupant(TEST_REAR_RIGHT_OCCUPANT_ZONE_ID))
                .thenReturn(TEST_REAR_LEFT_USER_ID);

        assignOccupantToAudioZones();
    }

    private CarAudioGainConfigInfo createCarAudioGainConfigInfo(int zoneId,
            String devicePortAddress, int volumeIndex) {
        AudioGainConfigInfo configInfo = new AudioGainConfigInfo();
        configInfo.zoneId = zoneId;
        configInfo.devicePortAddress = devicePortAddress;
        configInfo.volumeIndex = volumeIndex;
        return new CarAudioGainConfigInfo(configInfo);
    }

    private HalAudioGainCallback getHalAudioGainCallback() {
        ArgumentCaptor<HalAudioGainCallback> captor = ArgumentCaptor.forClass(
                HalAudioGainCallback.class);
        verify(mAudioControlWrapperAidl).registerAudioGainCallback(captor.capture());
        return captor.getValue();
    }

    private HalAudioDeviceInfo createHalAudioDeviceInfo(int id, String name, int minVal,
            int maxVal, int defaultVal, int stepVal, int type, String address) {
        AudioPortDeviceExt deviceExt = new AudioPortDeviceExt();
        deviceExt.device = new AudioDevice();
        deviceExt.device.type = new AudioDeviceDescription();
        deviceExt.device.type.type = type;
        deviceExt.device.type.connection = CONNECTION_BUS;
        deviceExt.device.address = AudioDeviceAddress.id(address);
        AudioPort audioPort = new AudioPort();
        audioPort.id = id;
        audioPort.name = name;
        audioPort.gains = new android.media.audio.common.AudioGain[] {
                new android.media.audio.common.AudioGain() {{
                    mode = JOINT;
                    minValue = minVal;
                    maxValue = maxVal;
                    defaultValue = defaultVal;
                    stepValue = stepVal;
                }}
        };
        audioPort.ext = AudioPortExt.device(deviceExt);
        return new HalAudioDeviceInfo(audioPort);
    }

    private HalAudioModuleChangeCallback getHalModuleChangeCallback() {
        ArgumentCaptor<HalAudioModuleChangeCallback> captor = ArgumentCaptor.forClass(
                HalAudioModuleChangeCallback.class);
        verify(mAudioControlWrapperAidl).setModuleChangeCallback(captor.capture());
        return captor.getValue();
    }

    private AudioPlaybackCallback getCarAudioPlaybackCallback() {
        ArgumentCaptor<AudioPlaybackCallback> captor = ArgumentCaptor.forClass(
                AudioPlaybackCallback.class);
        verify(mAudioManager).registerAudioPlaybackCallback(captor.capture(), any());
        return captor.getValue();
    }

    private CarInputService.KeyEventListener getAudioKeyEventListener() {
        ArgumentCaptor<CarInputService.KeyEventListener> captor =
                ArgumentCaptor.forClass(CarInputService.KeyEventListener.class);
        verify(mMockCarInputService).registerKeyEventListener(captor.capture(), any());
        return captor.getValue();
    }

    private void requestHalAudioFocus(int usage) {
        ArgumentCaptor<HalFocusListener> captor =
                ArgumentCaptor.forClass(HalFocusListener.class);
        verify(mAudioControlWrapperAidl).registerFocusListener(captor.capture());
        HalFocusListener halFocusListener = captor.getValue();
        halFocusListener.requestAudioFocus(usageToMetadata(usage), PRIMARY_AUDIO_ZONE,
                AudioManager.AUDIOFOCUS_GAIN_TRANSIENT);
    }

    private void mockActivePlayback() {
        AudioPlaybackCallback callback = getCarAudioPlaybackCallback();
        callback.onPlaybackConfigChanged(List.of(getPlaybackConfig()));
    }

    private AudioPlaybackConfiguration getPlaybackConfig() {
        AudioAttributes audioAttributes = new AudioAttributes.Builder()
                .setUsage(USAGE_MEDIA).build();
        AudioPlaybackConfiguration config = mock(AudioPlaybackConfiguration.class);
        when(config.getAudioAttributes()).thenReturn(audioAttributes);
        when(config.getAudioDeviceInfo()).thenReturn(mMediaOutputDevice);
        when(config.isActive()).thenReturn(true);

        return config;
    }

    private CarAudioService setUpCarAudioServiceWithoutMirroring() throws Exception {
        setUpTempFileForAudioConfiguration(R.raw.car_audio_configuration_without_mirroring);
        setUpTempFileForAudioFadeConfiguration(R.raw.car_audio_fade_configuration);
        AudioDeviceInfo[] outputDevices = generateOutputDeviceInfos();
        when(mAudioManager.getDevices(AudioManager.GET_DEVICES_OUTPUTS)).thenReturn(outputDevices);
        CarAudioService service = new CarAudioService(mMockContext, mTempCarAudioConfigFile
                        .getFile().getAbsolutePath(), mCarVolumeCallbackHandler,
                mTempCarAudioFadeConfigFile.getFile().getAbsolutePath());
        service.init();
        return service;
    }

    private CarAudioService setUpCarAudioServiceWithVersionTwoVolumeList() throws Exception {
        setUpTempFileForAudioConfiguration(R.raw.car_audio_configuration);
        setUpTempFileForAudioFadeConfiguration(R.raw.car_audio_fade_configuration);
        when(mMockResources.getInteger(audioVolumeAdjustmentContextsVersion))
                .thenReturn(AUDIO_CONTEXT_PRIORITY_LIST_VERSION_TWO);
        CarAudioService service = new CarAudioService(mMockContext,
                mTempCarAudioConfigFile.getFile().getAbsolutePath(), mCarVolumeCallbackHandler,
                mTempCarAudioFadeConfigFile.getFile().getAbsolutePath());
        service.init();
        return service;
    }

    private void setUpTempFileForAudioConfiguration(int resource) throws Exception {
        try (InputStream configurationStream = mContext.getResources().openRawResource(resource)) {
            mTempCarAudioConfigFile = new TemporaryFile("xml");
            mTempCarAudioConfigFile.write(new String(configurationStream.readAllBytes()));
        }
    }

    private void setUpTempFileForAudioFadeConfiguration(int resource) throws Exception {
        try (InputStream configurationStream = mContext.getResources().openRawResource(resource)) {
            mTempCarAudioFadeConfigFile = new TemporaryFile("xml");
            mTempCarAudioFadeConfigFile.write(new String(configurationStream.readAllBytes()));
        }
    }

    private CarAudioService setUpCarAudioServiceUsingCoreAudioRoutingAndVolume() throws Exception {
        when(mMockResources.getBoolean(audioUseCoreVolume)).thenReturn(true);
        when(mMockResources.getBoolean(audioUseCoreRouting)).thenReturn(true);
        setUpTempFileForAudioConfiguration(
                R.raw.car_audio_configuration_using_core_audio_routing_and_volume);
        setUpTempFileForAudioFadeConfiguration(R.raw.car_audio_fade_configuration);

        CarAudioService useCoreAudioCarAudioService = new CarAudioService(mMockContext,
                mTempCarAudioConfigFile.getFile().getAbsolutePath(), mCarVolumeCallbackHandler,
                /* audioFadeConfigurationPath= */ null);
        useCoreAudioCarAudioService.init();
        return useCoreAudioCarAudioService;
    }

    private void mockGrantCarControlAudioSettingsPermission() {
        mockContextCheckCallingOrSelfPermission(mMockContext,
                PERMISSION_CAR_CONTROL_AUDIO_SETTINGS, PERMISSION_GRANTED);
    }

    private void mockDenyCarControlAudioSettingsPermission() {
        mockContextCheckCallingOrSelfPermission(mMockContext,
                PERMISSION_CAR_CONTROL_AUDIO_SETTINGS, PERMISSION_DENIED);
    }

    private void mockDenyCarControlAudioVolumePermission() {
        mockContextCheckCallingOrSelfPermission(mMockContext,
                PERMISSION_CAR_CONTROL_AUDIO_VOLUME, PERMISSION_DENIED);
    }

    private AudioDeviceInfo[] generateInputDeviceInfos() {
        mMicrophoneInputDevice = new AudioDeviceInfoBuilder()
                .setAddressName(PRIMARY_ZONE_MICROPHONE_ADDRESS)
                .setType(TYPE_BUILTIN_MIC)
                .setIsSource(true)
                .build();
        mFmTunerInputDevice = new AudioDeviceInfoBuilder()
                .setAddressName(PRIMARY_ZONE_FM_TUNER_ADDRESS)
                .setType(TYPE_FM_TUNER)
                .setIsSource(true)
                .build();
        return new AudioDeviceInfo[]{mMicrophoneInputDevice, mFmTunerInputDevice};
    }

    private AudioDeviceInfo[] generateOutputDeviceInfos() {
        mMediaOutputDevice = new AudioDeviceInfoBuilder()
                .setAudioGains(new AudioGain[] {new GainBuilder().build()})
                .setAddressName(MEDIA_TEST_DEVICE)
                .build();
        mNotificationOutpuBus = new AudioDeviceInfoBuilder()
                .setAudioGains(new AudioGain[] {new GainBuilder().build()})
                .setAddressName(NOTIFICATION_TEST_DEVICE)
                .build();
        mNavOutputDevice = new AudioDeviceInfoBuilder()
                .setAudioGains(new AudioGain[] {new GainBuilder().build()})
                .setAddressName(NAVIGATION_TEST_DEVICE)
                .build();
        mVoiceOutpuBus = new AudioDeviceInfoBuilder()
                .setAudioGains(new AudioGain[] {new GainBuilder().build()})
                .setAddressName(VOICE_TEST_DEVICE)
                .build();
        mSecondaryConfig0Group0Device = new AudioDeviceInfoBuilder()
                .setAudioGains(new AudioGain[] {new GainBuilder().build()})
                .setAddressName(SECONDARY_TEST_DEVICE_CONFIG_0)
                .build();
        mSecondaryConfig1Group0Device = new AudioDeviceInfoBuilder()
                .setAudioGains(new AudioGain[] {new GainBuilder().build()})
                .setAddressName(SECONDARY_TEST_DEVICE_CONFIG_1_0)
                .build();
        mSecondaryConfig1Group1Device = new AudioDeviceInfoBuilder()
                .setAudioGains(new AudioGain[] {new GainBuilder().build()})
                .setAddressName(SECONDARY_TEST_DEVICE_CONFIG_1_1)
                .build();
        mBTAudioDeviceInfo = new AudioDeviceInfoBuilder()
                .setAudioGains(new AudioGain[] {new GainBuilder().build()})
                .setAddressName(TEST_BT_DEVICE)
                .setType(TYPE_BLUETOOTH_A2DP)
                .build();
        return new AudioDeviceInfo[] {
                mBTAudioDeviceInfo,
                mMediaOutputDevice,
                mNavOutputDevice,
                new AudioDeviceInfoBuilder()
                        .setAudioGains(new AudioGain[] {new GainBuilder().build()})
                        .setAddressName(CALL_TEST_DEVICE)
                        .build(),
                new AudioDeviceInfoBuilder()
                        .setAudioGains(new AudioGain[] {new GainBuilder().build()})
                        .setAddressName(SYSTEM_BUS_DEVICE)
                        .build(),
                mNotificationOutpuBus,
                mVoiceOutpuBus,
                new AudioDeviceInfoBuilder()
                        .setAudioGains(new AudioGain[] {new GainBuilder().build()})
                        .setAddressName(RING_TEST_DEVICE)
                        .build(),
                new AudioDeviceInfoBuilder()
                        .setAudioGains(new AudioGain[] {new GainBuilder().build()})
                        .setAddressName(ALARM_TEST_DEVICE)
                        .build(),
                new AudioDeviceInfoBuilder()
                        .setAudioGains(new AudioGain[] {new GainBuilder().build()})
                        .setAddressName(SECONDARY_TEST_DEVICE_CONFIG_0)
                        .build(),
                mSecondaryConfig1Group0Device,
                mSecondaryConfig1Group1Device,
                new AudioDeviceInfoBuilder()
                        .setAudioGains(new AudioGain[] {new GainBuilder().build()})
                        .setAddressName(TERTIARY_TEST_DEVICE_1)
                        .build(),
                new AudioDeviceInfoBuilder()
                        .setAudioGains(new AudioGain[] {new GainBuilder().build()})
                        .setAddressName(TERTIARY_TEST_DEVICE_2)
                        .build(),
                new AudioDeviceInfoBuilder()
                        .setAudioGains(new AudioGain[] {new GainBuilder().build()})
                        .setAddressName(QUATERNARY_TEST_DEVICE_1)
                        .build(),
                new AudioDeviceInfoBuilder()
                        .setAudioGains(new AudioGain[] {new GainBuilder().build()})
                        .setAddressName(OEM_TEST_DEVICE)
                        .build(),
                new AudioDeviceInfoBuilder()
                        .setAudioGains(new AudioGain[] {new GainBuilder().build()})
                        .setAddressName(MIRROR_TEST_DEVICE).build(),
                new AudioDeviceInfoBuilder()
                        .setAudioGains(new AudioGain[] {new GainBuilder().build()})
                        .setAddressName(TEST_REAR_ROW_3_DEVICE).build(),
        };
    }

    private void mockCoreAudioRoutingAndVolume() {
        doReturn(CoreAudioRoutingUtils.getProductStrategies())
                .when(() -> AudioManager.getAudioProductStrategies());
        doReturn(CoreAudioRoutingUtils.getVolumeGroups())
                .when(() -> AudioManager.getAudioVolumeGroups());

        when(mAudioManager.getVolumeGroupIdForAttributes(CoreAudioRoutingUtils.MUSIC_ATTRIBUTES))
                .thenReturn(CoreAudioRoutingUtils.MUSIC_GROUP_ID);
        when(mAudioManager.getMinVolumeIndexForAttributes(
                eq(CoreAudioRoutingUtils.MUSIC_ATTRIBUTES)))
                .thenReturn(CoreAudioRoutingUtils.MUSIC_MIN_INDEX);
        when(mAudioManager.getMaxVolumeIndexForAttributes(
                eq(CoreAudioRoutingUtils.MUSIC_ATTRIBUTES)))
                .thenReturn(CoreAudioRoutingUtils.MUSIC_MAX_INDEX);
        when(mAudioManager.getVolumeIndexForAttributes(eq(CoreAudioRoutingUtils.MUSIC_ATTRIBUTES)))
                .thenReturn(CoreAudioRoutingUtils.MUSIC_AM_INIT_INDEX);
        when(mAudioManager.getLastAudibleVolumeForVolumeGroup(CoreAudioRoutingUtils.MUSIC_GROUP_ID))
                .thenReturn(CoreAudioRoutingUtils.MUSIC_AM_INIT_INDEX);
        when(mAudioManager.isVolumeGroupMuted(CoreAudioRoutingUtils.MUSIC_GROUP_ID))
                .thenReturn(false);

        when(mAudioManager.getVolumeGroupIdForAttributes(CoreAudioRoutingUtils.NAV_ATTRIBUTES))
                .thenReturn(CoreAudioRoutingUtils.NAV_GROUP_ID);
        when(mAudioManager.getMinVolumeIndexForAttributes(eq(CoreAudioRoutingUtils.NAV_ATTRIBUTES)))
                .thenReturn(CoreAudioRoutingUtils.NAV_MIN_INDEX);
        when(mAudioManager.getMaxVolumeIndexForAttributes(eq(CoreAudioRoutingUtils.NAV_ATTRIBUTES)))
                .thenReturn(CoreAudioRoutingUtils.NAV_MAX_INDEX);
        when(mAudioManager.isVolumeGroupMuted(CoreAudioRoutingUtils.NAV_GROUP_ID))
                .thenReturn(false);

        when(mAudioManager.getVolumeGroupIdForAttributes(CoreAudioRoutingUtils.OEM_ATTRIBUTES))
                .thenReturn(CoreAudioRoutingUtils.OEM_GROUP_ID);
        when(mAudioManager.getMinVolumeIndexForAttributes(eq(CoreAudioRoutingUtils.OEM_ATTRIBUTES)))
                .thenReturn(CoreAudioRoutingUtils.OEM_MIN_INDEX);
        when(mAudioManager.getMaxVolumeIndexForAttributes(eq(CoreAudioRoutingUtils.OEM_ATTRIBUTES)))
                .thenReturn(CoreAudioRoutingUtils.OEM_MAX_INDEX);
        when(mAudioManager.isVolumeGroupMuted(CoreAudioRoutingUtils.OEM_GROUP_ID))
                .thenReturn(false);

        doReturn(CoreAudioRoutingUtils.MUSIC_GROUP_ID)
                .when(() -> CoreAudioHelper.getVolumeGroupIdForAudioAttributes(
                        CoreAudioRoutingUtils.MUSIC_ATTRIBUTES));
        doReturn(CoreAudioRoutingUtils.MUSIC_ATTRIBUTES)
                .when(() -> CoreAudioHelper.selectAttributesForVolumeGroupName(
                        CoreAudioRoutingUtils.MUSIC_GROUP_NAME));

        doReturn(CoreAudioRoutingUtils.NAV_GROUP_ID)
                .when(() -> CoreAudioHelper.getVolumeGroupIdForAudioAttributes(
                        CoreAudioRoutingUtils.NAV_ATTRIBUTES));
        doReturn(CoreAudioRoutingUtils.NAV_ATTRIBUTES)
                .when(() -> CoreAudioHelper.selectAttributesForVolumeGroupName(
                        CoreAudioRoutingUtils.NAV_GROUP_NAME));

        doReturn(CoreAudioRoutingUtils.OEM_GROUP_ID)
                .when(() -> CoreAudioHelper.getVolumeGroupIdForAudioAttributes(
                        CoreAudioRoutingUtils.OEM_ATTRIBUTES));
        doReturn(CoreAudioRoutingUtils.OEM_ATTRIBUTES)
                .when(() -> CoreAudioHelper.selectAttributesForVolumeGroupName(
                        CoreAudioRoutingUtils.OEM_GROUP_NAME));
    }

    private static AudioFocusInfo createAudioFocusInfoForMedia() {
        return createAudioFocusInfoForMedia(MEDIA_APP_UID);
    }

    private static AudioFocusInfo createAudioFocusInfoForMedia(int uid) {
        AudioAttributes.Builder builder = new AudioAttributes.Builder();
        builder.setUsage(USAGE_MEDIA);

        return new AudioFocusInfo(builder.build(), uid, MEDIA_CLIENT_ID,
                MEDIA_PACKAGE_NAME, AUDIOFOCUS_GAIN, AUDIOFOCUS_LOSS, MEDIA_EMPTY_FLAG, SDK_INT);
    }

    private List<Integer> getFocusChanges(AudioFocusInfo info) {
        ArgumentCaptor<Integer> captor = ArgumentCaptor.forClass(Integer.class);
        verify(mAudioManager, atLeastOnce()).dispatchAudioFocusChange(eq(info), captor.capture(),
                any());
        return captor.getAllValues();
    }

    private void verifyMediaDuckingInfoInZone(ArgumentCaptor<List<CarDuckingInfo>>
            carDuckingInfosCaptor, int zoneId, String message) {
        expectWithMessage("Zone size of notified ducking info " + message)
                .that(carDuckingInfosCaptor.getValue().size()).isEqualTo(1);
        CarDuckingInfo duckingInfo = carDuckingInfosCaptor.getValue().get(0);
        expectWithMessage("Ducking info zone id " + message)
                .that(duckingInfo.mZoneId).isEqualTo(zoneId);
        expectWithMessage("Audio attributes holding focus " + message)
                .that(CarHalAudioUtils.metadataToAudioAttributes(duckingInfo
                        .mPlaybackMetaDataHoldingFocus))
                .containsExactly(CarAudioContext.getAudioAttributeFromUsage(USAGE_MEDIA));
    }

    private CarAudioZoneConfigInfo getZoneConfigToSwitch(CarAudioService service, int zoneId) {
        CarAudioZoneConfigInfo currentZoneConfigInfo =
                service.getCurrentAudioZoneConfigInfo(zoneId);
        List<CarAudioZoneConfigInfo> zoneConfigInfos = service.getAudioZoneConfigInfos(zoneId);

        for (int index = 0; index < zoneConfigInfos.size(); index++) {
            if (currentZoneConfigInfo.equals(zoneConfigInfos.get(index))) {
                continue;
            }
            return zoneConfigInfos.get(index);
        }
        return null;
    }

    private static final class TestAudioZoneConfigurationsChangeCallback
            extends IAudioZoneConfigurationsChangeCallback.Stub {

        private List<CarAudioZoneConfigInfo> mInfos;
        private int mStatus = INVALID_STATUS;

        private CountDownLatch mStatusLatch = new CountDownLatch(1);
        @Override
        public void onAudioZoneConfigurationsChanged(List<CarAudioZoneConfigInfo> configs,
                int status) {
            mInfos = configs;
            mStatus = status;
            mStatusLatch.countDown();
        }

        private void waitForCallback() throws Exception {
            mStatusLatch.await(TEST_ZONE_CONFIG_CALLBACK_TIMEOUT_MS, TimeUnit.MILLISECONDS);
        }

        public void reset() {
            mInfos = null;
            mStatus = INVALID_STATUS;
            mStatusLatch = new CountDownLatch(1);
        }
    }

    private static final class TestPrimaryZoneMediaAudioRequestCallback extends
            IPrimaryZoneMediaAudioRequestCallback.Stub {
        private long mRequestId = INVALID_REQUEST_ID;
        private CarOccupantZoneManager.OccupantZoneInfo mInfo;
        private CountDownLatch mStatusLatch = new CountDownLatch(1);
        private int mStatus;
        private DeathRecipient mDeathRecipient;

        @Override
        public void linkToDeath(@NonNull DeathRecipient recipient, int flags) {
            mDeathRecipient = recipient;
            super.linkToDeath(recipient, flags);
        }

        @Override
        public void onRequestMediaOnPrimaryZone(CarOccupantZoneManager.OccupantZoneInfo info,
                long requestId) {
            mInfo = info;
            mRequestId = requestId;
            mStatusLatch.countDown();
        }

        @Override
        public void onMediaAudioRequestStatusChanged(
                @NonNull CarOccupantZoneManager.OccupantZoneInfo info,
                long requestId, int status) {
            mInfo = info;
            mRequestId = requestId;
            mStatus = status;
            mStatusLatch.countDown();
        }

        private void waitForCallback() throws Exception {
            mStatusLatch.await(TEST_CALLBACK_TIMEOUT_MS, TimeUnit.MILLISECONDS);
        }

        public void reset() {
            mInfo = null;
            mRequestId = INVALID_REQUEST_ID;
            mStatus = INVALID_STATUS;
            mStatusLatch = new CountDownLatch(1);
        }
    }

    private static final class TestMediaRequestStatusCallback extends
            IMediaAudioRequestStatusCallback.Stub {
        private long mRequestId = INVALID_REQUEST_ID;
        private CarOccupantZoneManager.OccupantZoneInfo mInfo;
        private int mStatus;
        private CountDownLatch mStatusLatch = new CountDownLatch(1);

        @Override
        public void onMediaAudioRequestStatusChanged(
                @NonNull CarOccupantZoneManager.OccupantZoneInfo info,
                long requestId, @CarAudioManager.MediaAudioRequestStatus int status)
                throws RemoteException {
            mInfo = info;
            mRequestId = requestId;
            mStatus = status;
            mStatusLatch.countDown();
        }

        private void waitForCallback() throws Exception {
            mStatusLatch.await(TEST_CALLBACK_TIMEOUT_MS, TimeUnit.MILLISECONDS);
        }

        private void reset() {
            mInfo = null;
            mRequestId = INVALID_REQUEST_ID;
            mStatus = INVALID_STATUS;
            mStatusLatch = new CountDownLatch(1);
        }
    }

    private static final class TestAudioZonesMirrorStatusCallbackCallback extends
            IAudioZonesMirrorStatusCallback.Stub {

        private static final long TEST_CALLBACK_TIMEOUT_MS = 300;

        private List<int[]> mZoneIds = new ArrayList<>();
        private List<Integer> mStatus = new ArrayList<>();
        private int mNumberOfCalls = 0;
        private CountDownLatch mStatusLatch;

        private TestAudioZonesMirrorStatusCallbackCallback(int count) {
            mStatusLatch = new CountDownLatch(count);
        }

        @Override
        public void onAudioZonesMirrorStatusChanged(int[] zoneIds, int status) {
            mZoneIds.add(zoneIds);
            mStatus.add(status);
            mNumberOfCalls++;
            mStatusLatch.countDown();
        }

        private void waitForCallback() throws Exception {
            mStatusLatch.await(TEST_CALLBACK_TIMEOUT_MS, TimeUnit.MILLISECONDS);
        }

        public void reset(int count) {
            mStatusLatch = new CountDownLatch(count);
        }

        private int[] getLastZoneIds() {
            return mZoneIds.get(mZoneIds.size() - 1);
        }

        public int getLastStatus() {
            return mStatus.get(mStatus.size() - 1);
        }
    }

    private static final class SwitchAudioZoneConfigCallbackImpl extends
            ISwitchAudioZoneConfigCallback.Stub {
        private CountDownLatch mStatusLatch = new CountDownLatch(1);
        private CarAudioZoneConfigInfo mZoneConfig;
        private boolean mIsSuccessful;

        @Override
        public void onAudioZoneConfigSwitched(CarAudioZoneConfigInfo zoneConfig,
                boolean isSuccessful) {
            mZoneConfig = zoneConfig;
            mIsSuccessful = isSuccessful;
            mStatusLatch.countDown();
        }

        private void waitForCallback() throws Exception {
            mStatusLatch.await(TEST_ZONE_CONFIG_CALLBACK_TIMEOUT_MS, TimeUnit.MILLISECONDS);
        }

        CarAudioZoneConfigInfo getZoneConfig() {
            return mZoneConfig;
        }

        boolean getSwitchStatus() {
            return mIsSuccessful;
        }

        public void reset() {
            mZoneConfig = null;
            mIsSuccessful = false;
            mStatusLatch = new CountDownLatch(1);
        }
    }

    private static final class CarVolumeEventCallbackImpl extends ICarVolumeEventCallback.Stub {
        private CountDownLatch mStatusLatch = new CountDownLatch(1);
        private List<CarVolumeGroupEvent> mVolumeGroupEvents;

        @Override
        public void onVolumeGroupEvent(List<CarVolumeGroupEvent> volumeGroupEvents) {
            mVolumeGroupEvents = volumeGroupEvents;
            mStatusLatch.countDown();
        }

        @Override
        public void onMasterMuteChanged(int zoneId, int flags) {
            mStatusLatch.countDown();
        }

        private boolean waitForCallback() throws Exception {
            return mStatusLatch.await(TEST_CALLBACK_TIMEOUT_MS, TimeUnit.MILLISECONDS);
        }

        List<CarVolumeGroupEvent> getVolumeGroupEvents() {
            return mVolumeGroupEvents;
        }

        public void reset() {
            mStatusLatch = new CountDownLatch(1);
        }
    }
}<|MERGE_RESOLUTION|>--- conflicted
+++ resolved
@@ -903,10 +903,7 @@
 
     @Test
     public void release_releasesAudioServiceCallbacks() throws Exception {
-<<<<<<< HEAD
-=======
         mSetFlagsRule.disableFlags(Flags.FLAG_CAR_AUDIO_DYNAMIC_DEVICES);
->>>>>>> 76f8392c
         CarAudioService service = setUpAudioService();
 
         service.release();
