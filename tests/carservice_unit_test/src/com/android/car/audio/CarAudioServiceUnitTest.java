/*
 * Copyright (C) 2022 The Android Open Source Project
 *
 * Licensed under the Apache License, Version 2.0 (the "License");
 * you may not use this file except in compliance with the License.
 * You may obtain a copy of the License at
 *
 *      http://www.apache.org/licenses/LICENSE-2.0
 *
 * Unless required by applicable law or agreed to in writing, software
 * distributed under the License is distributed on an "AS IS" BASIS,
 * WITHOUT WARRANTIES OR CONDITIONS OF ANY KIND, either express or implied.
 * See the License for the specific language governing permissions and
 * limitations under the License.
 */

package com.android.car.audio;

import static android.car.Car.PERMISSION_CAR_CONTROL_AUDIO_SETTINGS;
import static android.car.Car.PERMISSION_CAR_CONTROL_AUDIO_VOLUME;
import static android.car.media.CarAudioManager.AUDIO_FEATURE_DYNAMIC_ROUTING;
import static android.car.media.CarAudioManager.AUDIO_FEATURE_OEM_AUDIO_SERVICE;
import static android.car.media.CarAudioManager.AUDIO_FEATURE_VOLUME_GROUP_MUTING;
import static android.car.media.CarAudioManager.INVALID_AUDIO_ZONE;
import static android.car.media.CarAudioManager.INVALID_REQUEST_ID;
import static android.car.media.CarAudioManager.INVALID_VOLUME_GROUP_ID;
import static android.car.media.CarAudioManager.PRIMARY_AUDIO_ZONE;
import static android.car.test.mocks.AndroidMockitoHelper.mockContextCheckCallingOrSelfPermission;
import static android.content.pm.PackageManager.PERMISSION_DENIED;
import static android.content.pm.PackageManager.PERMISSION_GRANTED;
import static android.media.AudioAttributes.USAGE_ALARM;
import static android.media.AudioAttributes.USAGE_ANNOUNCEMENT;
import static android.media.AudioAttributes.USAGE_ASSISTANCE_ACCESSIBILITY;
import static android.media.AudioAttributes.USAGE_ASSISTANCE_NAVIGATION_GUIDANCE;
import static android.media.AudioAttributes.USAGE_ASSISTANCE_SONIFICATION;
import static android.media.AudioAttributes.USAGE_ASSISTANT;
import static android.media.AudioAttributes.USAGE_CALL_ASSISTANT;
import static android.media.AudioAttributes.USAGE_EMERGENCY;
import static android.media.AudioAttributes.USAGE_GAME;
import static android.media.AudioAttributes.USAGE_MEDIA;
import static android.media.AudioAttributes.USAGE_NOTIFICATION;
import static android.media.AudioAttributes.USAGE_NOTIFICATION_EVENT;
import static android.media.AudioAttributes.USAGE_NOTIFICATION_RINGTONE;
import static android.media.AudioAttributes.USAGE_SAFETY;
import static android.media.AudioAttributes.USAGE_UNKNOWN;
import static android.media.AudioAttributes.USAGE_VEHICLE_STATUS;
import static android.media.AudioAttributes.USAGE_VOICE_COMMUNICATION;
import static android.media.AudioAttributes.USAGE_VOICE_COMMUNICATION_SIGNALLING;
import static android.media.AudioDeviceInfo.TYPE_BUILTIN_MIC;
import static android.media.AudioDeviceInfo.TYPE_FM_TUNER;
import static android.media.AudioManager.AUDIOFOCUS_GAIN;
import static android.media.AudioManager.AUDIOFOCUS_GAIN_TRANSIENT_MAY_DUCK;
import static android.media.AudioManager.AUDIOFOCUS_LOSS;
import static android.media.AudioManager.AUDIOFOCUS_LOSS_TRANSIENT;
import static android.media.AudioManager.AUDIOFOCUS_NONE;
import static android.media.AudioManager.AUDIOFOCUS_REQUEST_GRANTED;
import static android.media.AudioManager.EXTRA_VOLUME_STREAM_TYPE;
import static android.media.AudioManager.FLAG_FROM_KEY;
import static android.media.AudioManager.FLAG_SHOW_UI;
import static android.media.AudioManager.MASTER_MUTE_CHANGED_ACTION;
import static android.media.AudioManager.STREAM_MUSIC;
import static android.media.AudioManager.SUCCESS;
import static android.media.AudioManager.VOLUME_CHANGED_ACTION;
import static android.os.Build.VERSION.SDK_INT;
import static android.view.KeyEvent.ACTION_DOWN;
import static android.view.KeyEvent.ACTION_UP;
import static android.view.KeyEvent.KEYCODE_UNKNOWN;
import static android.view.KeyEvent.KEYCODE_VOLUME_DOWN;
import static android.view.KeyEvent.KEYCODE_VOLUME_MUTE;
import static android.view.KeyEvent.KEYCODE_VOLUME_UP;

import static com.android.car.R.bool.audioPersistMasterMuteState;
import static com.android.car.R.bool.audioUseCarVolumeGroupMuting;
import static com.android.car.R.bool.audioUseCoreRouting;
import static com.android.car.R.bool.audioUseCoreVolume;
import static com.android.car.R.bool.audioUseDynamicRouting;
import static com.android.car.R.bool.audioUseHalDuckingSignals;
import static com.android.car.R.integer.audioVolumeAdjustmentContextsVersion;
import static com.android.car.R.integer.audioVolumeKeyEventTimeoutMs;
import static com.android.car.audio.CarAudioService.CAR_DEFAULT_AUDIO_ATTRIBUTE;
import static com.android.car.audio.GainBuilder.DEFAULT_GAIN;
import static com.android.car.audio.GainBuilder.MAX_GAIN;
import static com.android.car.audio.GainBuilder.MIN_GAIN;
import static com.android.car.audio.GainBuilder.STEP_SIZE;
import static com.android.dx.mockito.inline.extended.ExtendedMockito.doReturn;
import static com.android.dx.mockito.inline.extended.ExtendedMockito.verify;

import static org.junit.Assert.assertThrows;
import static org.mockito.ArgumentMatchers.any;
import static org.mockito.ArgumentMatchers.anyBoolean;
import static org.mockito.ArgumentMatchers.anyInt;
import static org.mockito.ArgumentMatchers.anyString;
import static org.mockito.ArgumentMatchers.eq;
import static org.mockito.Mockito.atLeastOnce;
import static org.mockito.Mockito.mock;
import static org.mockito.Mockito.never;
import static org.mockito.Mockito.reset;
import static org.mockito.Mockito.when;

import android.annotation.NonNull;
import android.car.Car;
import android.car.CarOccupantZoneManager;
import android.car.ICarOccupantZoneCallback;
import android.car.VehicleAreaSeat;
import android.car.builtin.media.AudioManagerHelper;
import android.car.builtin.media.AudioManagerHelper.AudioPatchInfo;
import android.car.builtin.os.UserManagerHelper;
import android.car.media.CarAudioManager;
import android.car.media.CarAudioPatchHandle;
import android.car.media.CarAudioZoneConfigInfo;
import android.car.media.CarVolumeGroupInfo;
import android.car.media.IAudioZonesMirrorStatusCallback;
import android.car.media.IMediaAudioRequestStatusCallback;
import android.car.media.IPrimaryZoneMediaAudioRequestCallback;
import android.car.media.ISwitchAudioZoneConfigCallback;
import android.car.settings.CarSettings;
import android.car.test.mocks.AbstractExtendedMockitoTestCase;
import android.car.test.mocks.MockSettings;
import android.content.BroadcastReceiver;
import android.content.ContentResolver;
import android.content.Context;
import android.content.Intent;
import android.content.pm.PackageManager;
import android.content.res.Resources;
import android.hardware.automotive.audiocontrol.AudioGainConfigInfo;
import android.hardware.automotive.audiocontrol.IAudioControl;
import android.hardware.automotive.audiocontrol.Reasons;
import android.media.AudioAttributes;
import android.media.AudioDeviceAttributes;
import android.media.AudioDeviceInfo;
import android.media.AudioFocusInfo;
import android.media.AudioGain;
import android.media.AudioManager;
import android.media.AudioManager.AudioPlaybackCallback;
import android.media.AudioPlaybackConfiguration;
import android.media.IAudioService;
import android.media.audiopolicy.AudioPolicy;
import android.net.Uri;
import android.os.Build;
import android.os.IBinder;
import android.os.RemoteException;
import android.os.ServiceManager;
import android.os.SystemProperties;
import android.os.UserHandle;
import android.provider.Settings;
import android.telephony.TelephonyManager;
import android.util.Log;
import android.view.KeyEvent;

import androidx.test.core.app.ApplicationProvider;

import com.android.car.CarInputService;
import com.android.car.CarLocalServices;
import com.android.car.CarOccupantZoneService;
import com.android.car.R;
import com.android.car.audio.hal.AudioControlFactory;
import com.android.car.audio.hal.AudioControlWrapper;
import com.android.car.audio.hal.AudioControlWrapper.AudioControlDeathRecipient;
import com.android.car.audio.hal.AudioControlWrapperAidl;
import com.android.car.audio.hal.HalAudioGainCallback;
import com.android.car.audio.hal.HalFocusListener;
import com.android.car.oem.CarOemAudioDuckingProxyService;
import com.android.car.oem.CarOemAudioFocusProxyService;
import com.android.car.oem.CarOemAudioVolumeProxyService;
import com.android.car.oem.CarOemProxyService;
import com.android.car.test.utils.TemporaryFile;

import org.junit.After;
import org.junit.Before;
import org.junit.Test;
import org.mockito.ArgumentCaptor;
import org.mockito.Captor;
import org.mockito.Mock;

import java.io.InputStream;
import java.util.ArrayList;
import java.util.List;
import java.util.concurrent.CountDownLatch;
import java.util.concurrent.TimeUnit;

public final class CarAudioServiceUnitTest extends AbstractExtendedMockitoTestCase {
    private static final String TAG = CarAudioServiceUnitTest.class.getSimpleName();
    private static final long TEST_CALLBACK_TIMEOUT_MS = 100;
    private static final int VOLUME_KEY_EVENT_TIMEOUT_MS = 3000;
    private static final int AUDIO_CONTEXT_PRIORITY_LIST_VERSION_ONE = 1;
    private static final int AUDIO_CONTEXT_PRIORITY_LIST_VERSION_TWO = 2;
    private static final String MEDIA_TEST_DEVICE = "media_bus_device";
    private static final String OEM_TEST_DEVICE = "oem_bus_device";
    private static final String MIRROR_TEST_DEVICE = "mirror_bus_device";
    private static final String NAVIGATION_TEST_DEVICE = "navigation_bus_device";
    private static final String CALL_TEST_DEVICE = "call_bus_device";
    private static final String NOTIFICATION_TEST_DEVICE = "notification_bus_device";
    private static final String VOICE_TEST_DEVICE = "voice_bus_device";
    private static final String RING_TEST_DEVICE = "ring_bus_device";
    private static final String ALARM_TEST_DEVICE = "alarm_bus_device";
    private static final String SYSTEM_BUS_DEVICE = "system_bus_device";
    private static final String SECONDARY_TEST_DEVICE_1 = "secondary_zone_bus_1";
    private static final String SECONDARY_TEST_DEVICE_2 = "secondary_zone_bus_2";
    private static final String TERTIARY_TEST_DEVICE_1 = "tertiary_zone_bus_1";
    private static final String TERTIARY_TEST_DEVICE_2 = "tertiary_zone_bus_2";
    private static final String PRIMARY_ZONE_MICROPHONE_ADDRESS = "Built-In Mic";
    private static final String PRIMARY_ZONE_FM_TUNER_ADDRESS = "FM Tuner";
    private static final String SECONDARY_ZONE_CONFIG_NAME_1 = "secondary zone config 1";
    private static final String SECONDARY_ZONE_CONFIG_NAME_2 = "secondary zone config 2";
    // From the car audio configuration file in /res/raw/car_audio_configuration.xml
    private static final int TEST_REAR_LEFT_ZONE_ID = 1;
    private static final int TEST_REAR_RIGHT_ZONE_ID = 2;
    public static final int[] TEST_AUDIO_ZONES = new int[]{TEST_REAR_LEFT_ZONE_ID,
            TEST_REAR_RIGHT_ZONE_ID};
    private static final int OUT_OF_RANGE_ZONE = TEST_REAR_RIGHT_ZONE_ID + 1;
    private static final int PRIMARY_ZONE_VOLUME_GROUP_COUNT = 4;
    private static final int SECONDARY_ZONE_VOLUME_GROUP_COUNT = 1;
    private static final int SECONDARY_ZONE_VOLUME_GROUP_ID = SECONDARY_ZONE_VOLUME_GROUP_COUNT - 1;
    private static final int TEST_PRIMARY_GROUP = 0;
    private static final int TEST_SECONDARY_GROUP = 1;
    private static final int TEST_THIRD_GROUP = 2;
    private static final int TEST_PRIMARY_GROUP_INDEX = 0;
    private static final int TEST_FLAGS = 0;
    private static final float TEST_VALUE = -.75f;
    private static final float INVALID_TEST_VALUE = -1.5f;
    private static final int TEST_DISPLAY_TYPE = 2;
    private static final int TEST_SEAT = 2;
    private static final int PRIMARY_OCCUPANT_ZONE = 0;
    private static final int INVALID_STATUS = 0;

    private static final int TEST_DRIVER_OCCUPANT_ZONE_ID = 1;
    private static final int TEST_REAR_LEFT_OCCUPANT_ZONE_ID = 2;
    private static final int TEST_REAR_RIGHT_OCCUPANT_ZONE_ID = 3;
    private static final int TEST_UNASSIGNED_OCCUPANT_ZONE_ID = 4;

    private static final CarOccupantZoneManager.OccupantZoneInfo TEST_DRIVER_OCCUPANT =
            getOccupantInfo(TEST_DRIVER_OCCUPANT_ZONE_ID,
                    CarOccupantZoneManager.OCCUPANT_TYPE_DRIVER,
                    VehicleAreaSeat.SEAT_ROW_1_LEFT);
    private static final CarOccupantZoneManager.OccupantZoneInfo
            TEST_REAR_RIGHT_PASSENGER_OCCUPANT =
            getOccupantInfo(TEST_REAR_RIGHT_OCCUPANT_ZONE_ID,
                    CarOccupantZoneManager.OCCUPANT_TYPE_REAR_PASSENGER,
                    VehicleAreaSeat.SEAT_ROW_2_RIGHT);
    private static final CarOccupantZoneManager.OccupantZoneInfo
            TEST_REAR_LEFT_PASSENGER_OCCUPANT =
            getOccupantInfo(TEST_REAR_LEFT_OCCUPANT_ZONE_ID,
                    CarOccupantZoneManager.OCCUPANT_TYPE_REAR_PASSENGER,
                    VehicleAreaSeat.SEAT_ROW_2_LEFT);

    private static final String PROPERTY_RO_ENABLE_AUDIO_PATCH =
            "ro.android.car.audio.enableaudiopatch";

    private static final int MEDIA_APP_UID = 1086753;
    private static final int TEST_REAR_RIGHT_UID = 1286753;
    private static final String MEDIA_CLIENT_ID = "media-client-id";
    private static final String MEDIA_PACKAGE_NAME = "com.android.car.audio";
    private static final int MEDIA_EMPTY_FLAG = 0;
    private static final String REGISTRATION_ID = "meh";
    private static final int MEDIA_VOLUME_GROUP_ID = 0;
    private static final int NAVIGATION_VOLUME_GROUP_ID = 1;
    private static final int INVALID_USAGE = -1;
    private static final int INVALID_AUDIO_FEATURE = -1;
    private static final int TEST_DRIVER_USER_ID = 10;
    private static final int TEST_REAR_LEFT_USER_ID = 11;
    private static final int TEST_REAR_RIGHT_USER_ID = 12;
    private static final int TEST_GAIN_INDEX = 4;

    private static final CarVolumeGroupInfo TEST_PRIMARY_VOLUME_INFO =
            new CarVolumeGroupInfo.Builder("group id " + TEST_PRIMARY_GROUP, PRIMARY_AUDIO_ZONE,
                    TEST_PRIMARY_GROUP).setMuted(true).setMinVolumeGainIndex(0)
                    .setMaxVolumeGainIndex(MAX_GAIN / STEP_SIZE)
                    .setVolumeGainIndex(DEFAULT_GAIN / STEP_SIZE).build();

    private static final CarVolumeGroupInfo TEST_SECONDARY_VOLUME_INFO =
            new CarVolumeGroupInfo.Builder("group id " + TEST_SECONDARY_GROUP, PRIMARY_AUDIO_ZONE,
                    TEST_SECONDARY_GROUP).setMuted(true).setMinVolumeGainIndex(0)
                    .setMaxVolumeGainIndex(MAX_GAIN / STEP_SIZE)
                    .setVolumeGainIndex(DEFAULT_GAIN / STEP_SIZE).build();

    private static final AudioDeviceInfo MICROPHONE_TEST_DEVICE =
            new AudioDeviceInfoBuilder().setAddressName(PRIMARY_ZONE_MICROPHONE_ADDRESS)
            .setType(TYPE_BUILTIN_MIC)
            .setIsSource(true)
            .build();
    private static final AudioDeviceInfo FM_TUNER_TEST_DEVICE =
            new AudioDeviceInfoBuilder().setAddressName(PRIMARY_ZONE_FM_TUNER_ADDRESS)
            .setType(TYPE_FM_TUNER)
            .setIsSource(true)
            .build();

    private static final AudioFocusInfo TEST_AUDIO_FOCUS_INFO =
            new AudioFocusInfo(CarAudioContext
                    .getAudioAttributeFromUsage(USAGE_VOICE_COMMUNICATION), MEDIA_APP_UID,
            MEDIA_CLIENT_ID, "com.android.car.audio",
            AUDIOFOCUS_GAIN_TRANSIENT_MAY_DUCK, AUDIOFOCUS_NONE, /* loss= */ 0,
            Build.VERSION.SDK_INT);

    private static final AudioFocusInfo TEST_REAR_RIGHT_AUDIO_FOCUS_INFO =
            new AudioFocusInfo(CarAudioContext
            .getAudioAttributeFromUsage(USAGE_MEDIA), TEST_REAR_RIGHT_UID,
            MEDIA_CLIENT_ID, "com.android.car.audio",
            AUDIOFOCUS_GAIN_TRANSIENT_MAY_DUCK, AUDIOFOCUS_NONE, /* loss= */ 0,
            Build.VERSION.SDK_INT);

    private CarAudioService mCarAudioService;
    @Mock
    private Context mMockContext;
    @Mock
    private TelephonyManager mMockTelephonyManager;
    @Mock
    private AudioManager mAudioManager;
    @Mock
    private Resources mMockResources;
    @Mock
    private ContentResolver mMockContentResolver;
    @Mock
    IBinder mBinder;
    @Mock
    IBinder mVolumeCallbackBinder;
    @Mock
    IAudioControl mAudioControl;
    @Mock
    private PackageManager mMockPackageManager;
    @Mock
    private CarOccupantZoneService mMockOccupantZoneService;
    @Mock
    private CarOemProxyService mMockCarOemProxyService;
    @Mock
    private IAudioService mMockAudioService;
    @Mock
    private Uri mNavSettingUri;
    @Mock
    private AudioControlWrapperAidl mAudioControlWrapperAidl;
    @Mock
    private CarVolumeCallbackHandler mCarVolumeCallbackHandler;
    @Mock
    private CarInputService mMockCarInputService;

    // Not used directly, but sets proper mockStatic() expectations on Settings
    @SuppressWarnings("UnusedVariable")
    private MockSettings mMockSettings;

    private boolean mPersistMasterMute = true;
    private boolean mUseDynamicRouting = true;
    private boolean mUseHalAudioDucking = true;
    private boolean mUseCarVolumeGroupMuting = true;

    private TemporaryFile mTemporaryAudioConfigurationUsingCoreAudioFile;
    private TemporaryFile mTemporaryAudioConfigurationFile;
    private TemporaryFile mTemporaryAudioConfigurationWithoutZoneMappingFile;
    private Context mContext;
    private AudioDeviceInfo mMicrophoneInputDevice;
    private AudioDeviceInfo mFmTunerInputDevice;
    private AudioDeviceInfo mMediaOutputDevice;

    @Captor
    private ArgumentCaptor<BroadcastReceiver> mVolumeReceiverCaptor;

    public CarAudioServiceUnitTest() {
        super(CarAudioService.TAG);
    }

    @Override
    protected void onSessionBuilder(CustomMockitoSessionBuilder session) {
        mMockSettings = new MockSettings(session);
        session
                .spyStatic(AudioManager.class)
                .spyStatic(AudioManagerHelper.class)
                .spyStatic(AudioControlWrapperAidl.class)
                .spyStatic(AudioControlFactory.class)
                .spyStatic(SystemProperties.class)
                .spyStatic(ServiceManager.class);
    }

    @Before
    public void setUp() throws Exception {
        mContext = ApplicationProvider.getApplicationContext();

        try (InputStream configurationStream = mContext.getResources().openRawResource(
                R.raw.car_audio_configuration)) {
            mTemporaryAudioConfigurationFile = new TemporaryFile("xml");
            mTemporaryAudioConfigurationFile.write(new String(configurationStream.readAllBytes()));
            Log.i(TAG, "Temporary Car Audio Configuration File Location: "
                    + mTemporaryAudioConfigurationFile.getPath());
        }

        try (InputStream configurationStream = mContext.getResources().openRawResource(
                R.raw.car_audio_configuration_without_zone_mapping)) {
            mTemporaryAudioConfigurationWithoutZoneMappingFile = new TemporaryFile("xml");
            mTemporaryAudioConfigurationWithoutZoneMappingFile
                    .write(new String(configurationStream.readAllBytes()));
            Log.i(TAG, "Temporary Car Audio Configuration without Zone mapping File Location: "
                    + mTemporaryAudioConfigurationWithoutZoneMappingFile.getPath());
        }

        try (InputStream configurationStream = mContext.getResources().openRawResource(
                R.raw.car_audio_configuration_using_core_audio_routing_and_volume)) {
            mTemporaryAudioConfigurationUsingCoreAudioFile = new TemporaryFile("xml");
            mTemporaryAudioConfigurationUsingCoreAudioFile
                    .write(new String(configurationStream.readAllBytes()));
            Log.i(TAG, "Temporary Car Audio Configuration using Core Audio File Location: "
                    + mTemporaryAudioConfigurationUsingCoreAudioFile.getPath());
        }

        mockCoreAudioRoutingAndVolume();
        mockGrantCarControlAudioSettingsPermission();

        setupAudioControlHAL();
        setupService();

        when(Settings.Secure.getUriFor(
                CarSettings.Secure.KEY_AUDIO_FOCUS_NAVIGATION_REJECTED_DURING_CALL))
                .thenReturn(mNavSettingUri);
    }

    @After
    public void tearDown() throws Exception {
        mTemporaryAudioConfigurationFile.close();
        mTemporaryAudioConfigurationWithoutZoneMappingFile.close();
        CarLocalServices.removeServiceForTest(CarOemProxyService.class);
        CarLocalServices.removeServiceForTest(CarOccupantZoneService.class);
    }

    private void setupAudioControlHAL() {
        when(mBinder.queryLocalInterface(anyString())).thenReturn(mAudioControl);
        doReturn(mBinder).when(AudioControlWrapperAidl::getService);
        when(mAudioControlWrapperAidl.supportsFeature(
                AudioControlWrapper.AUDIOCONTROL_FEATURE_AUDIO_DUCKING)).thenReturn(true);
        when(mAudioControlWrapperAidl.supportsFeature(
                AudioControlWrapper.AUDIOCONTROL_FEATURE_AUDIO_FOCUS)).thenReturn(true);
        when(mAudioControlWrapperAidl.supportsFeature(
                AudioControlWrapper.AUDIOCONTROL_FEATURE_AUDIO_GAIN_CALLBACK)).thenReturn(true);
        when(mAudioControlWrapperAidl.supportsFeature(
                AudioControlWrapper.AUDIOCONTROL_FEATURE_AUDIO_GROUP_MUTING)).thenReturn(true);
        doReturn(mAudioControlWrapperAidl)
                .when(() -> AudioControlFactory.newAudioControl());
    }

    private void setupService() throws Exception {
        when(mMockContext.getSystemService(Context.TELEPHONY_SERVICE))
                .thenReturn(mMockTelephonyManager);
        when(mMockContext.getSystemService(Context.AUDIO_SERVICE))
                .thenReturn(mAudioManager);
        when(mMockContext.getPackageManager()).thenReturn(mMockPackageManager);
        doReturn(true)
                .when(() -> AudioManagerHelper
                        .setAudioDeviceGain(any(), any(), anyInt(), anyBoolean()));
        doReturn(true)
                .when(() -> SystemProperties.getBoolean(PROPERTY_RO_ENABLE_AUDIO_PATCH, false));

        when(mMockOccupantZoneService.getUserForOccupant(TEST_DRIVER_OCCUPANT_ZONE_ID))
                .thenReturn(TEST_DRIVER_USER_ID);
        when(mMockOccupantZoneService.getDriverUserId()).thenReturn(TEST_DRIVER_USER_ID);
        when(mMockOccupantZoneService.getAudioZoneIdForOccupant(TEST_DRIVER_OCCUPANT_ZONE_ID))
                .thenReturn(PRIMARY_AUDIO_ZONE);
        when(mMockOccupantZoneService.getOccupantZoneForUser(UserHandle.of(TEST_DRIVER_USER_ID)))
                .thenReturn(TEST_DRIVER_OCCUPANT);

        when(mMockOccupantZoneService.getUserForOccupant(TEST_REAR_LEFT_OCCUPANT_ZONE_ID))
                .thenReturn(TEST_REAR_LEFT_USER_ID);
        when(mMockOccupantZoneService.getUserForOccupant(TEST_REAR_RIGHT_OCCUPANT_ZONE_ID))
                .thenReturn(TEST_REAR_RIGHT_USER_ID);
        when(mMockOccupantZoneService.getAudioZoneIdForOccupant(TEST_REAR_LEFT_OCCUPANT_ZONE_ID))
                .thenReturn(TEST_REAR_LEFT_ZONE_ID);
        when(mMockOccupantZoneService.getAudioZoneIdForOccupant(TEST_REAR_RIGHT_OCCUPANT_ZONE_ID))
                .thenReturn(TEST_REAR_RIGHT_ZONE_ID);
        when(mMockOccupantZoneService.getOccupantZoneForUser(
                UserHandle.of(TEST_REAR_RIGHT_USER_ID))).thenReturn(
                TEST_REAR_RIGHT_PASSENGER_OCCUPANT);
        when(mMockOccupantZoneService.getOccupantZoneForUser(
                UserHandle.of(TEST_REAR_LEFT_USER_ID))).thenReturn(
                TEST_REAR_LEFT_PASSENGER_OCCUPANT);
        when(mMockOccupantZoneService.getOccupantForAudioZoneId(TEST_REAR_LEFT_ZONE_ID))
                .thenReturn(TEST_REAR_LEFT_PASSENGER_OCCUPANT);
        when(mMockOccupantZoneService.getOccupantForAudioZoneId(TEST_REAR_RIGHT_ZONE_ID))
                .thenReturn(TEST_REAR_RIGHT_PASSENGER_OCCUPANT);

        CarLocalServices.removeServiceForTest(CarOccupantZoneService.class);
        CarLocalServices.addService(CarOccupantZoneService.class, mMockOccupantZoneService);
        CarLocalServices.removeServiceForTest(CarInputService.class);
        CarLocalServices.addService(CarInputService.class, mMockCarInputService);

        CarLocalServices.removeServiceForTest(CarOemProxyService.class);
        CarLocalServices.addService(CarOemProxyService.class, mMockCarOemProxyService);

        setupAudioManager();

        setupResources();

        mCarAudioService =
                new CarAudioService(mMockContext,
                        mTemporaryAudioConfigurationFile.getFile().getAbsolutePath(),
                        mCarVolumeCallbackHandler);
    }

    private void setupAudioManager() throws Exception {
        AudioDeviceInfo[] outputDevices = generateOutputDeviceInfos();
        AudioDeviceInfo[] inputDevices = generateInputDeviceInfos();
        when(mAudioManager.getDevices(AudioManager.GET_DEVICES_OUTPUTS))
                .thenReturn(outputDevices);
        when(mAudioManager.getDevices(AudioManager.GET_DEVICES_INPUTS))
               .thenReturn(inputDevices);
        when(mMockContext.getSystemService(Context.AUDIO_SERVICE)).thenReturn(mAudioManager);

        when(mAudioManager.registerAudioPolicy(any())).thenAnswer(invocation -> {
            AudioPolicy policy = (AudioPolicy) invocation.getArguments()[0];
            policy.setRegistration(REGISTRATION_ID);
            return SUCCESS;
        });

        IBinder mockBinder = mock(IBinder.class);
        when(mockBinder.queryLocalInterface(any())).thenReturn(mMockAudioService);
        doReturn(mockBinder).when(() -> ServiceManager.getService(Context.AUDIO_SERVICE));
    }

    private void setupResources() {
        when(mMockContext.getContentResolver()).thenReturn(mMockContentResolver);
        when(mMockContext.createContextAsUser(any(), anyInt())).thenReturn(mMockContext);
        when(mMockContext.getResources()).thenReturn(mMockResources);
        when(mMockResources.getBoolean(audioUseDynamicRouting)).thenReturn(mUseDynamicRouting);
        when(mMockResources.getInteger(audioVolumeKeyEventTimeoutMs))
                .thenReturn(VOLUME_KEY_EVENT_TIMEOUT_MS);
        when(mMockResources.getBoolean(audioUseHalDuckingSignals)).thenReturn(mUseHalAudioDucking);
        when(mMockResources.getBoolean(audioUseCarVolumeGroupMuting))
                .thenReturn(mUseCarVolumeGroupMuting);
        when(mMockResources.getInteger(audioVolumeAdjustmentContextsVersion))
                .thenReturn(AUDIO_CONTEXT_PRIORITY_LIST_VERSION_TWO);
        when(mMockResources.getBoolean(audioPersistMasterMuteState)).thenReturn(mPersistMasterMute);
    }

    @Test
    public void constructor_withNullContext_fails() {
        NullPointerException thrown =
                assertThrows(NullPointerException.class, () -> new CarAudioService(null));

        expectWithMessage("Car Audio Service Construction")
                .that(thrown).hasMessageThat().contains("Context");
    }

    @Test
    public void constructor_withNullContextAndNullPath_fails() {
        NullPointerException thrown =
                assertThrows(NullPointerException.class,
                        () -> new CarAudioService(/* context= */null,
                                /* audioConfigurationPath= */ null,
                                /* carVolumeCallbackHandler= */ null));

        expectWithMessage("Car Audio Service Construction")
                .that(thrown).hasMessageThat().contains("Context");
    }

    @Test
    public void constructor_withInvalidVolumeConfiguration_fails() {
        when(mMockResources.getInteger(audioVolumeAdjustmentContextsVersion))
                .thenReturn(AUDIO_CONTEXT_PRIORITY_LIST_VERSION_ONE);

        IllegalArgumentException thrown = assertThrows(IllegalArgumentException.class,
                () -> new CarAudioService(mMockContext));

        expectWithMessage("Car Audio Service Construction")
                .that(thrown).hasMessageThat()
                .contains("requires audioVolumeAdjustmentContextsVersion 2");
    }

    @Test
    public void getAudioZoneIds_withBaseConfiguration_returnAllTheZones() {
        mCarAudioService.init();

        expectWithMessage("Car Audio Service Zones")
                .that(mCarAudioService.getAudioZoneIds()).asList()
                .containsExactly(PRIMARY_AUDIO_ZONE, TEST_REAR_LEFT_ZONE_ID,
                        TEST_REAR_RIGHT_ZONE_ID);
    }

    @Test
    public void getVolumeGroupCount_onPrimaryZone_returnsAllGroups() {
        mCarAudioService.init();

        expectWithMessage("Primary zone car volume group count")
                .that(mCarAudioService.getVolumeGroupCount(PRIMARY_AUDIO_ZONE))
                .isEqualTo(PRIMARY_ZONE_VOLUME_GROUP_COUNT);
    }

    @Test
    public void getVolumeGroupCount_onPrimaryZone__withNonDynamicRouting_returnsAllGroups() {
        when(mMockResources.getBoolean(audioUseDynamicRouting))
                .thenReturn(/* useDynamicRouting= */ false);
        CarAudioService nonDynamicAudioService = new CarAudioService(mMockContext,
                mTemporaryAudioConfigurationFile.getFile().getAbsolutePath(),
                mCarVolumeCallbackHandler);
        nonDynamicAudioService.init();

        expectWithMessage("Non dynamic routing primary zone car volume group count")
                .that(nonDynamicAudioService.getVolumeGroupCount(PRIMARY_AUDIO_ZONE))
                .isEqualTo(CarAudioDynamicRouting.STREAM_TYPES.length);
    }

    @Test
    public void getVolumeGroupIdForUsage_forMusicUsage() {
        mCarAudioService.init();

        expectWithMessage("Primary zone's media car volume group id")
                .that(mCarAudioService.getVolumeGroupIdForUsage(PRIMARY_AUDIO_ZONE, USAGE_MEDIA))
                .isEqualTo(MEDIA_VOLUME_GROUP_ID);
    }

    @Test
    public void getVolumeGroupIdForUsage_withNonDynamicRouting_forMusicUsage() {
        when(mMockResources.getBoolean(audioUseDynamicRouting))
                .thenReturn(/* useDynamicRouting= */ false);
        CarAudioService nonDynamicAudioService = new CarAudioService(mMockContext,
                mTemporaryAudioConfigurationFile.getFile().getAbsolutePath(),
                mCarVolumeCallbackHandler);
        nonDynamicAudioService.init();

        expectWithMessage("Non dynamic routing primary zone's media car volume group id")
                .that(nonDynamicAudioService.getVolumeGroupIdForUsage(PRIMARY_AUDIO_ZONE,
                        USAGE_MEDIA)).isEqualTo(MEDIA_VOLUME_GROUP_ID);
    }

    @Test
    public void getVolumeGroupIdForUsage_forNavigationUsage() {
        mCarAudioService.init();

        expectWithMessage("Primary zone's navigation car volume group id")
                .that(mCarAudioService.getVolumeGroupIdForUsage(PRIMARY_AUDIO_ZONE,
                        USAGE_ASSISTANCE_NAVIGATION_GUIDANCE))
                .isEqualTo(NAVIGATION_VOLUME_GROUP_ID);
    }

    @Test
    public void getVolumeGroupIdForUsage_withNonDynamicRouting_forNavigationUsage() {
        when(mMockResources.getBoolean(audioUseDynamicRouting))
                .thenReturn(/* useDynamicRouting= */ false);
        CarAudioService nonDynamicAudioService = new CarAudioService(mMockContext,
                mTemporaryAudioConfigurationFile.getFile().getAbsolutePath(),
                mCarVolumeCallbackHandler);
        nonDynamicAudioService.init();

        expectWithMessage("Non dynamic routing primary zone's navigation car volume group id")
                .that(nonDynamicAudioService.getVolumeGroupIdForUsage(PRIMARY_AUDIO_ZONE,
                        USAGE_ASSISTANCE_NAVIGATION_GUIDANCE))
                .isEqualTo(INVALID_VOLUME_GROUP_ID);
    }

    @Test
    public void getVolumeGroupIdForUsage_forInvalidUsage_returnsInvalidGroupId() {
        mCarAudioService.init();

        expectWithMessage("Primary zone's invalid car volume group id")
                .that(mCarAudioService.getVolumeGroupIdForUsage(PRIMARY_AUDIO_ZONE, INVALID_USAGE))
                .isEqualTo(INVALID_VOLUME_GROUP_ID);
    }

    @Test
    public void
            getVolumeGroupIdForUsage_forInvalidUsage_withNonDynamicRouting_returnsInvalidGroupId() {
        when(mMockResources.getBoolean(audioUseDynamicRouting))
                .thenReturn(/* useDynamicRouting= */ false);
        CarAudioService nonDynamicAudioService = new CarAudioService(mMockContext,
                mTemporaryAudioConfigurationFile.getFile().getAbsolutePath(),
                mCarVolumeCallbackHandler);
        nonDynamicAudioService.init();

        expectWithMessage("Non dynamic routing primary zone's invalid car volume group id")
                .that(nonDynamicAudioService.getVolumeGroupIdForUsage(PRIMARY_AUDIO_ZONE,
                        INVALID_USAGE)).isEqualTo(INVALID_VOLUME_GROUP_ID);
    }

    @Test
    public void getVolumeGroupIdForUsage_forUnknownUsage_returnsMediaGroupId() {
        mCarAudioService.init();

        expectWithMessage("Primary zone's unknown car volume group id")
                .that(mCarAudioService.getVolumeGroupIdForUsage(PRIMARY_AUDIO_ZONE, USAGE_UNKNOWN))
                .isEqualTo(MEDIA_VOLUME_GROUP_ID);
    }

    @Test
    public void getVolumeGroupIdForUsage_forVirtualUsage_returnsInvalidGroupId() {
        mCarAudioService.init();

        expectWithMessage("Primary zone's virtual car volume group id")
                .that(mCarAudioService.getVolumeGroupIdForUsage(PRIMARY_AUDIO_ZONE,
                        AudioManagerHelper.getUsageVirtualSource()))
                .isEqualTo(INVALID_VOLUME_GROUP_ID);
    }

    @Test
    public void getVolumeGroupCount_onSecondaryZone_returnsAllGroups() {
        mCarAudioService.init();

        expectWithMessage("Secondary Zone car volume group count")
                .that(mCarAudioService.getVolumeGroupCount(TEST_REAR_LEFT_ZONE_ID))
                .isEqualTo(SECONDARY_ZONE_VOLUME_GROUP_COUNT);
    }

    @Test
    public void getUsagesForVolumeGroupId_forMusicContext() {
        mCarAudioService.init();


        expectWithMessage("Primary zone's music car volume group id usages")
                .that(mCarAudioService.getUsagesForVolumeGroupId(PRIMARY_AUDIO_ZONE,
                        MEDIA_VOLUME_GROUP_ID)).asList()
                .containsExactly(USAGE_UNKNOWN, USAGE_GAME, USAGE_MEDIA, USAGE_ANNOUNCEMENT,
                        USAGE_NOTIFICATION, USAGE_NOTIFICATION_EVENT);
    }

    @Test
    public void getUsagesForVolumeGroupId_forSystemContext() {
        mCarAudioService.init();
        int systemVolumeGroup =
                mCarAudioService.getVolumeGroupIdForUsage(PRIMARY_AUDIO_ZONE, USAGE_EMERGENCY);

        expectWithMessage("Primary zone's system car volume group id usages")
                .that(mCarAudioService.getUsagesForVolumeGroupId(PRIMARY_AUDIO_ZONE,
                        systemVolumeGroup)).asList().containsExactly(USAGE_ALARM, USAGE_EMERGENCY,
                        USAGE_SAFETY, USAGE_VEHICLE_STATUS, USAGE_ASSISTANCE_SONIFICATION);
    }

    @Test
    public void getUsagesForVolumeGroupId_onSecondaryZone_forSingleVolumeGroupId_returnAllUsages() {
        mCarAudioService.init();

        expectWithMessage("Secondary Zone's car volume group id usages")
                .that(mCarAudioService.getUsagesForVolumeGroupId(TEST_REAR_LEFT_ZONE_ID,
                        SECONDARY_ZONE_VOLUME_GROUP_ID))
                .asList().containsExactly(USAGE_UNKNOWN, USAGE_MEDIA,
                        USAGE_VOICE_COMMUNICATION, USAGE_VOICE_COMMUNICATION_SIGNALLING,
                        USAGE_ALARM, USAGE_NOTIFICATION, USAGE_NOTIFICATION_RINGTONE,
                        USAGE_NOTIFICATION_EVENT, USAGE_ASSISTANCE_ACCESSIBILITY,
                        USAGE_ASSISTANCE_NAVIGATION_GUIDANCE, USAGE_ASSISTANCE_SONIFICATION,
                        USAGE_GAME, USAGE_ASSISTANT, USAGE_CALL_ASSISTANT, USAGE_EMERGENCY,
                        USAGE_ANNOUNCEMENT, USAGE_SAFETY, USAGE_VEHICLE_STATUS);
    }

    @Test
    public void getUsagesForVolumeGroupId_withoutDynamicRouting() {
        when(mMockResources.getBoolean(audioUseDynamicRouting))
                .thenReturn(/* useDynamicRouting= */ false);
        CarAudioService nonDynamicAudioService = new CarAudioService(mMockContext,
                mTemporaryAudioConfigurationFile.getFile().getAbsolutePath(),
                mCarVolumeCallbackHandler);
        nonDynamicAudioService.init();

        expectWithMessage("Media car volume group id without dynamic routing").that(
                nonDynamicAudioService.getUsagesForVolumeGroupId(PRIMARY_AUDIO_ZONE,
                MEDIA_VOLUME_GROUP_ID)).asList()
                .containsExactly(CarAudioDynamicRouting.STREAM_TYPE_USAGES[MEDIA_VOLUME_GROUP_ID]);
    }

    @Test
    public void createAudioPatch_onMediaOutputDevice_failsForConfigurationMissing() {
        mCarAudioService.init();

        doReturn(false)
                .when(() -> SystemProperties.getBoolean(PROPERTY_RO_ENABLE_AUDIO_PATCH, false));

        IllegalStateException thrown = assertThrows(IllegalStateException.class,
                () -> mCarAudioService
                        .createAudioPatch(PRIMARY_ZONE_FM_TUNER_ADDRESS,
                                USAGE_MEDIA, DEFAULT_GAIN));

        expectWithMessage("FM and Media Audio Patch Exception")
                .that(thrown).hasMessageThat().contains("Audio Patch APIs not enabled");
    }

    @Test
    public void createAudioPatch_onMediaOutputDevice_failsForMissingPermission() {
        mCarAudioService.init();

        mockDenyCarControlAudioSettingsPermission();

        SecurityException thrown = assertThrows(SecurityException.class,
                () -> mCarAudioService
                        .createAudioPatch(PRIMARY_ZONE_FM_TUNER_ADDRESS,
                                USAGE_MEDIA, DEFAULT_GAIN));

        expectWithMessage("FM and Media Audio Patch Permission Exception")
                .that(thrown).hasMessageThat().contains(PERMISSION_CAR_CONTROL_AUDIO_SETTINGS);
    }

    @Test
    public void createAudioPatch_onMediaOutputDevice_succeeds() {
        mCarAudioService.init();

        mockGrantCarControlAudioSettingsPermission();
        doReturn(false)
                .when(() -> SystemProperties.getBoolean(PROPERTY_RO_ENABLE_AUDIO_PATCH, true));
        doReturn(new AudioPatchInfo(PRIMARY_ZONE_FM_TUNER_ADDRESS, MEDIA_TEST_DEVICE, 0))
                .when(() -> AudioManagerHelper
                        .createAudioPatch(mFmTunerInputDevice, mMediaOutputDevice, DEFAULT_GAIN));

        CarAudioPatchHandle audioPatch = mCarAudioService
                .createAudioPatch(PRIMARY_ZONE_FM_TUNER_ADDRESS, USAGE_MEDIA, DEFAULT_GAIN);

        expectWithMessage("Audio Patch Sink Address")
                .that(audioPatch.getSinkAddress()).isEqualTo(MEDIA_TEST_DEVICE);
        expectWithMessage("Audio Patch Source Address")
                .that(audioPatch.getSourceAddress()).isEqualTo(PRIMARY_ZONE_FM_TUNER_ADDRESS);
        expectWithMessage("Audio Patch Handle")
                .that(audioPatch.getHandleId()).isEqualTo(0);
    }

    @Test
    public void releaseAudioPatch_failsForConfigurationMissing() {
        mCarAudioService.init();

        doReturn(false)
                .when(() -> SystemProperties.getBoolean(PROPERTY_RO_ENABLE_AUDIO_PATCH, false));
        CarAudioPatchHandle carAudioPatchHandle =
                new CarAudioPatchHandle(0, PRIMARY_ZONE_FM_TUNER_ADDRESS, MEDIA_TEST_DEVICE);

        IllegalStateException thrown = assertThrows(IllegalStateException.class,
                () -> mCarAudioService.releaseAudioPatch(carAudioPatchHandle));

        expectWithMessage("Release FM and Media Audio Patch Exception")
                .that(thrown).hasMessageThat().contains("Audio Patch APIs not enabled");
    }

    @Test
    public void releaseAudioPatch_failsForMissingPermission() {
        mCarAudioService.init();

        mockDenyCarControlAudioSettingsPermission();
        CarAudioPatchHandle carAudioPatchHandle =
                new CarAudioPatchHandle(0, PRIMARY_ZONE_FM_TUNER_ADDRESS, MEDIA_TEST_DEVICE);

        SecurityException thrown = assertThrows(SecurityException.class,
                () -> mCarAudioService.releaseAudioPatch(carAudioPatchHandle));

        expectWithMessage("FM and Media Audio Patch Permission Exception")
                .that(thrown).hasMessageThat().contains(PERMISSION_CAR_CONTROL_AUDIO_SETTINGS);
    }

    @Test
    public void releaseAudioPatch_forNullSourceAddress_throwsNullPointerException() {
        mCarAudioService.init();
        mockGrantCarControlAudioSettingsPermission();
        doReturn(new AudioPatchInfo(PRIMARY_ZONE_FM_TUNER_ADDRESS, MEDIA_TEST_DEVICE, 0))
                .when(() -> AudioManagerHelper
                        .createAudioPatch(mFmTunerInputDevice, mMediaOutputDevice, DEFAULT_GAIN));

        CarAudioPatchHandle audioPatch = mock(CarAudioPatchHandle.class);
        when(audioPatch.getSourceAddress()).thenReturn(null);

        NullPointerException thrown = assertThrows(NullPointerException.class,
                () -> mCarAudioService.releaseAudioPatch(audioPatch));

        expectWithMessage("Release audio patch for null source address "
                + "and sink address Null Exception")
                .that(thrown).hasMessageThat()
                .contains("Source Address can not be null for patch id 0");
    }

    @Test
    public void releaseAudioPatch_failsForNullPatch() {
        mCarAudioService.init();

        assertThrows(NullPointerException.class,
                () -> mCarAudioService.releaseAudioPatch(null));
    }

    @Test
    public void setZoneIdForUid_withoutRoutingPermission_fails() {
        mCarAudioService.init();

        mockDenyCarControlAudioSettingsPermission();

        SecurityException thrown = assertThrows(SecurityException.class,
                () -> mCarAudioService.setZoneIdForUid(OUT_OF_RANGE_ZONE, MEDIA_APP_UID));

        expectWithMessage("Set Zone for UID Permission Exception")
                .that(thrown).hasMessageThat()
                .contains(Car.PERMISSION_CAR_CONTROL_AUDIO_SETTINGS);
    }

    @Test
    public void setZoneIdForUid_withoutDynamicRouting_fails() {
        when(mMockResources.getBoolean(audioUseDynamicRouting))
                .thenReturn(/* useDynamicRouting= */ false);
        CarAudioService nonDynamicAudioService = new CarAudioService(mMockContext,
                mTemporaryAudioConfigurationFile.getFile().getAbsolutePath(),
                mCarVolumeCallbackHandler);
        nonDynamicAudioService.init();

        IllegalStateException thrown = assertThrows(IllegalStateException.class,
                () -> nonDynamicAudioService.setZoneIdForUid(PRIMARY_AUDIO_ZONE, MEDIA_APP_UID));

        expectWithMessage("Set Zone for UID Dynamic Configuration Exception")
                .that(thrown).hasMessageThat()
                .contains("Dynamic routing is required");
    }

    @Test
    public void setZoneIdForUid_withInvalidZone_fails() {
        mCarAudioService.init();

        IllegalArgumentException thrown = assertThrows(IllegalArgumentException.class,
                () -> mCarAudioService.setZoneIdForUid(INVALID_AUDIO_ZONE, MEDIA_APP_UID));

        expectWithMessage("Set Zone for UID Invalid Zone Exception")
                .that(thrown).hasMessageThat()
                .contains("Invalid audio zone Id " + INVALID_AUDIO_ZONE);
    }

    @Test
    public void setZoneIdForUid_withOutOfRangeZone_fails() {
        mCarAudioService.init();

        IllegalArgumentException thrown = assertThrows(IllegalArgumentException.class,
                () -> mCarAudioService.setZoneIdForUid(OUT_OF_RANGE_ZONE, MEDIA_APP_UID));

        expectWithMessage("Set Zone for UID Zone Out of Range Exception")
                .that(thrown).hasMessageThat()
                .contains("Invalid audio zone Id " + OUT_OF_RANGE_ZONE);
    }

    @Test
    public void setZoneIdForUid_withZoneAudioMapping_fails() {
        mCarAudioService.init();

        IllegalStateException thrown = assertThrows(IllegalStateException.class,
                () -> mCarAudioService.setZoneIdForUid(PRIMARY_AUDIO_ZONE, MEDIA_APP_UID));

        expectWithMessage("Set Zone for UID With Audio Zone Mapping Exception")
                .that(thrown).hasMessageThat()
                .contains("UID based routing is not supported while using occupant zone mapping");
    }

    @Test
    public void setZoneIdForUid_withValidZone_succeeds() throws Exception {
        when(mMockAudioService.setUidDeviceAffinity(any(), anyInt(), any(), any()))
                .thenReturn(SUCCESS);
        CarAudioService noZoneMappingAudioService = new CarAudioService(mMockContext,
                mTemporaryAudioConfigurationWithoutZoneMappingFile.getFile().getAbsolutePath(),
                mCarVolumeCallbackHandler);
        noZoneMappingAudioService.init();

        boolean results = noZoneMappingAudioService
                .setZoneIdForUid(TEST_REAR_LEFT_ZONE_ID, MEDIA_APP_UID);

        expectWithMessage("Set Zone for UID Status").that(results).isTrue();
    }

    @Test
    public void setZoneIdForUid_onDifferentZones_succeeds() throws Exception {
        when(mMockAudioService.setUidDeviceAffinity(any(), anyInt(), any(), any()))
                .thenReturn(SUCCESS);
        CarAudioService noZoneMappingAudioService = new CarAudioService(mMockContext,
                mTemporaryAudioConfigurationWithoutZoneMappingFile.getFile().getAbsolutePath(),
                mCarVolumeCallbackHandler);
        noZoneMappingAudioService.init();

        noZoneMappingAudioService
                .setZoneIdForUid(TEST_REAR_LEFT_ZONE_ID, MEDIA_APP_UID);

        boolean results = noZoneMappingAudioService
                .setZoneIdForUid(PRIMARY_AUDIO_ZONE, MEDIA_APP_UID);

        expectWithMessage("Set Zone for UID For Different Zone")
                .that(results).isTrue();
    }

    @Test
    public void setZoneIdForUid_onDifferentZones_withAudioFocus_succeeds() throws Exception {
        when(mMockAudioService.setUidDeviceAffinity(any(), anyInt(), any(), any()))
                .thenReturn(SUCCESS);
        CarAudioService noZoneMappingAudioService = new CarAudioService(mMockContext,
                mTemporaryAudioConfigurationWithoutZoneMappingFile.getFile().getAbsolutePath(),
                mCarVolumeCallbackHandler);
        noZoneMappingAudioService.init();
        AudioFocusInfo audioFocusInfo = createAudioFocusInfoForMedia();

        noZoneMappingAudioService
                .setZoneIdForUid(TEST_REAR_LEFT_ZONE_ID, MEDIA_APP_UID);

        noZoneMappingAudioService
                .requestAudioFocusForTest(audioFocusInfo, AUDIOFOCUS_REQUEST_GRANTED);

        boolean results = noZoneMappingAudioService
                .setZoneIdForUid(PRIMARY_AUDIO_ZONE, MEDIA_APP_UID);

        expectWithMessage("Set Zone for UID For Different Zone with Audio Focus")
                .that(results).isTrue();
    }

    @Test
    public void getZoneIdForUid_withoutMappedUid_succeeds() throws Exception {
        when(mMockAudioService.setUidDeviceAffinity(any(), anyInt(), any(), any()))
                .thenReturn(SUCCESS);
        CarAudioService noZoneMappingAudioService = new CarAudioService(mMockContext,
                mTemporaryAudioConfigurationWithoutZoneMappingFile.getFile().getAbsolutePath(),
                mCarVolumeCallbackHandler);
        noZoneMappingAudioService.init();

        int zoneId = noZoneMappingAudioService
                .getZoneIdForUid(MEDIA_APP_UID);

        expectWithMessage("Get Zone for Non Mapped UID")
                .that(zoneId).isEqualTo(PRIMARY_AUDIO_ZONE);
    }

    @Test
    public void getZoneIdForUid_succeeds() throws Exception {
        when(mMockAudioService.setUidDeviceAffinity(any(), anyInt(), any(), any()))
                .thenReturn(SUCCESS);
        CarAudioService noZoneMappingAudioService = new CarAudioService(mMockContext,
                mTemporaryAudioConfigurationWithoutZoneMappingFile.getFile().getAbsolutePath(),
                mCarVolumeCallbackHandler);
        noZoneMappingAudioService.init();

        noZoneMappingAudioService
                .setZoneIdForUid(TEST_REAR_LEFT_ZONE_ID, MEDIA_APP_UID);

        int zoneId = noZoneMappingAudioService
                .getZoneIdForUid(MEDIA_APP_UID);

        expectWithMessage("Get Zone for UID Zone Id")
                .that(zoneId).isEqualTo(TEST_REAR_LEFT_ZONE_ID);
    }

    @Test
    public void getZoneIdForUid_afterSwitchingZones_succeeds() throws Exception {
        when(mMockAudioService.setUidDeviceAffinity(any(), anyInt(), any(), any()))
                .thenReturn(SUCCESS);
        CarAudioService noZoneMappingAudioService = new CarAudioService(mMockContext,
                mTemporaryAudioConfigurationWithoutZoneMappingFile.getFile().getAbsolutePath(),
                mCarVolumeCallbackHandler);
        noZoneMappingAudioService.init();

        noZoneMappingAudioService
                .setZoneIdForUid(TEST_REAR_LEFT_ZONE_ID, MEDIA_APP_UID);

        noZoneMappingAudioService
                .setZoneIdForUid(PRIMARY_AUDIO_ZONE, MEDIA_APP_UID);

        int zoneId = noZoneMappingAudioService
                .getZoneIdForUid(MEDIA_APP_UID);

        expectWithMessage("Get Zone for UID Zone Id")
                .that(zoneId).isEqualTo(PRIMARY_AUDIO_ZONE);
    }

    @Test
    public void clearZoneIdForUid_withoutRoutingPermission_fails() {
        mCarAudioService.init();

        mockDenyCarControlAudioSettingsPermission();

        SecurityException thrown = assertThrows(SecurityException.class,
                () -> mCarAudioService.clearZoneIdForUid(MEDIA_APP_UID));

        expectWithMessage("Clear Zone for UID Permission Exception")
                .that(thrown).hasMessageThat()
                .contains(Car.PERMISSION_CAR_CONTROL_AUDIO_SETTINGS);
    }

    @Test
    public void clearZoneIdForUid_withoutDynamicRouting_fails() {
        when(mMockResources.getBoolean(audioUseDynamicRouting))
                .thenReturn(/* useDynamicRouting= */ false);
        CarAudioService nonDynamicAudioService = new CarAudioService(mMockContext,
                mTemporaryAudioConfigurationFile.getFile().getAbsolutePath(),
                mCarVolumeCallbackHandler);
        nonDynamicAudioService.init();

        IllegalStateException thrown = assertThrows(IllegalStateException.class,
                () -> nonDynamicAudioService.clearZoneIdForUid(MEDIA_APP_UID));

        expectWithMessage("Clear Zone for UID Dynamic Configuration Exception")
                .that(thrown).hasMessageThat()
                .contains("Dynamic routing is required");
    }

    @Test
    public void clearZoneIdForUid_withZoneAudioMapping_fails() {
        mCarAudioService.init();

        IllegalStateException thrown = assertThrows(IllegalStateException.class,
                () -> mCarAudioService.clearZoneIdForUid(MEDIA_APP_UID));

        expectWithMessage("Clear Zone for UID Audio Zone Mapping Exception")
                .that(thrown).hasMessageThat()
                .contains("UID based routing is not supported while using occupant zone mapping");
    }

    @Test
    public void clearZoneIdForUid_forNonMappedUid_succeeds() throws Exception {
        CarAudioService noZoneMappingAudioService = new CarAudioService(mMockContext,
                mTemporaryAudioConfigurationWithoutZoneMappingFile.getFile().getAbsolutePath(),
                mCarVolumeCallbackHandler);
        noZoneMappingAudioService.init();

        boolean status = noZoneMappingAudioService
                .clearZoneIdForUid(MEDIA_APP_UID);

        expectWithMessage("Clear Zone for UID Audio Zone without Mapping")
                .that(status).isTrue();
    }

    @Test
    public void clearZoneIdForUid_forMappedUid_succeeds() throws Exception {
        when(mMockAudioService.setUidDeviceAffinity(any(), anyInt(), any(), any()))
                .thenReturn(SUCCESS);
        CarAudioService noZoneMappingAudioService = new CarAudioService(mMockContext,
                mTemporaryAudioConfigurationWithoutZoneMappingFile.getFile().getAbsolutePath(),
                mCarVolumeCallbackHandler);
        noZoneMappingAudioService.init();

        noZoneMappingAudioService
                .setZoneIdForUid(TEST_REAR_LEFT_ZONE_ID, MEDIA_APP_UID);

        boolean status = noZoneMappingAudioService.clearZoneIdForUid(MEDIA_APP_UID);

        expectWithMessage("Clear Zone for UID Audio Zone with Mapping")
                .that(status).isTrue();
    }

    @Test
    public void getZoneIdForUid_afterClearedUidMapping_returnsDefaultZone() throws Exception {
        when(mMockAudioService.setUidDeviceAffinity(any(), anyInt(), any(), any()))
                .thenReturn(SUCCESS);
        CarAudioService noZoneMappingAudioService = new CarAudioService(mMockContext,
                mTemporaryAudioConfigurationWithoutZoneMappingFile.getFile().getAbsolutePath(),
                mCarVolumeCallbackHandler);
        noZoneMappingAudioService.init();

        noZoneMappingAudioService
                .setZoneIdForUid(TEST_REAR_LEFT_ZONE_ID, MEDIA_APP_UID);

        noZoneMappingAudioService.clearZoneIdForUid(MEDIA_APP_UID);

        int zoneId = noZoneMappingAudioService.getZoneIdForUid(MEDIA_APP_UID);

        expectWithMessage("Get Zone for UID Audio Zone with Cleared Mapping")
                .that(zoneId).isEqualTo(PRIMARY_AUDIO_ZONE);
    }

    @Test
    public void getZoneIdForAudioFocusInfo_withoutMappedUid_succeeds() throws Exception {
        when(mMockAudioService.setUidDeviceAffinity(any(), anyInt(), any(), any()))
                .thenReturn(SUCCESS);
        CarAudioService noZoneMappingAudioService = new CarAudioService(mMockContext,
                mTemporaryAudioConfigurationWithoutZoneMappingFile.getFile().getAbsolutePath(),
                mCarVolumeCallbackHandler);
        noZoneMappingAudioService.init();

        int zoneId = noZoneMappingAudioService
                .getZoneIdForAudioFocusInfo(TEST_AUDIO_FOCUS_INFO);

        expectWithMessage("Mapped audio focus info's zone")
                .that(zoneId).isEqualTo(PRIMARY_AUDIO_ZONE);
    }

    @Test
    public void getZoneIdForAudioFocusInfo_succeeds() throws Exception {
        when(mMockAudioService.setUidDeviceAffinity(any(), anyInt(), any(), any()))
                .thenReturn(SUCCESS);
        CarAudioService noZoneMappingAudioService = new CarAudioService(mMockContext,
                mTemporaryAudioConfigurationWithoutZoneMappingFile.getFile().getAbsolutePath(),
                mCarVolumeCallbackHandler);
        noZoneMappingAudioService.init();

        noZoneMappingAudioService
                .setZoneIdForUid(TEST_REAR_LEFT_ZONE_ID, MEDIA_APP_UID);

        int zoneId = noZoneMappingAudioService
                .getZoneIdForAudioFocusInfo(TEST_AUDIO_FOCUS_INFO);

        expectWithMessage("Mapped audio focus info's zone")
                .that(zoneId).isEqualTo(TEST_REAR_LEFT_ZONE_ID);
    }

    @Test
    public void getZoneIdForAudioFocusInfo_afterSwitchingZones_succeeds() throws Exception {
        when(mMockAudioService.setUidDeviceAffinity(any(), anyInt(), any(), any()))
                .thenReturn(SUCCESS);
        CarAudioService noZoneMappingAudioService = new CarAudioService(mMockContext,
                mTemporaryAudioConfigurationWithoutZoneMappingFile.getFile().getAbsolutePath(),
                mCarVolumeCallbackHandler);
        noZoneMappingAudioService.init();
        noZoneMappingAudioService
                .setZoneIdForUid(TEST_REAR_LEFT_ZONE_ID, MEDIA_APP_UID);
        noZoneMappingAudioService
                .setZoneIdForUid(PRIMARY_AUDIO_ZONE, MEDIA_APP_UID);

        int zoneId = noZoneMappingAudioService
                .getZoneIdForAudioFocusInfo(TEST_AUDIO_FOCUS_INFO);

        expectWithMessage("Remapped audio focus info's zone")
                .that(zoneId).isEqualTo(PRIMARY_AUDIO_ZONE);
    }

    @Test
    public void setGroupVolume_withoutPermission_fails() {
        mCarAudioService.init();

        mockDenyCarControlAudioVolumePermission();

        SecurityException thrown = assertThrows(SecurityException.class,
                () -> mCarAudioService.setGroupVolume(PRIMARY_AUDIO_ZONE, TEST_PRIMARY_GROUP,
                        TEST_GAIN_INDEX, TEST_FLAGS));

        expectWithMessage("Set Volume Group Permission Exception")
                .that(thrown).hasMessageThat()
                .contains(Car.PERMISSION_CAR_CONTROL_AUDIO_VOLUME);
    }

    @Test
    public void setGroupVolume_withDynamicRoutingDisabled() {
        when(mMockResources.getBoolean(audioUseDynamicRouting))
                .thenReturn(/* useDynamicRouting= */ false);
        CarAudioService nonDynamicAudioService = new CarAudioService(mMockContext,
                mTemporaryAudioConfigurationFile.getFile().getAbsolutePath(),
                mCarVolumeCallbackHandler);
        nonDynamicAudioService.init();

        nonDynamicAudioService.setGroupVolume(
                PRIMARY_AUDIO_ZONE, TEST_PRIMARY_GROUP, TEST_GAIN_INDEX, TEST_FLAGS);

        verify(mAudioManager).setStreamVolume(
                CarAudioDynamicRouting.STREAM_TYPES[TEST_PRIMARY_GROUP],
                TEST_GAIN_INDEX,
                TEST_FLAGS);
    }

    @Test
    public void setGroupVolume_verifyNoCallbacks() {
        mCarAudioService.init();
        mCarAudioService.setVolumeGroupMute(PRIMARY_AUDIO_ZONE, TEST_PRIMARY_GROUP,
                /* mute= */ false, TEST_FLAGS);
        reset(mCarVolumeCallbackHandler);

        mCarAudioService.setGroupVolume(PRIMARY_AUDIO_ZONE, TEST_PRIMARY_GROUP, TEST_GAIN_INDEX,
                TEST_FLAGS);

        verify(mCarVolumeCallbackHandler, never()).onGroupMuteChange(anyInt(), anyInt(), anyInt());
    }

    @Test
    public void setGroupVolume_afterSetVolumeGroupMute() {
        mCarAudioService.init();
        mCarAudioService.setVolumeGroupMute(PRIMARY_AUDIO_ZONE, TEST_PRIMARY_GROUP,
                /* mute= */ true, TEST_FLAGS);
        reset(mCarVolumeCallbackHandler);

        mCarAudioService.setGroupVolume(PRIMARY_AUDIO_ZONE, TEST_PRIMARY_GROUP, TEST_GAIN_INDEX,
                TEST_FLAGS);

        verify(mCarVolumeCallbackHandler).onGroupMuteChange(PRIMARY_AUDIO_ZONE, TEST_PRIMARY_GROUP,
                TEST_FLAGS);
    }

    @Test
    public void getOutputDeviceAddressForUsage_forMusicUsage() {
        mCarAudioService.init();

        String mediaDeviceAddress =
                mCarAudioService.getOutputDeviceAddressForUsage(PRIMARY_AUDIO_ZONE, USAGE_MEDIA);

        expectWithMessage("Media usage audio device address")
                .that(mediaDeviceAddress).isEqualTo(MEDIA_TEST_DEVICE);
    }

    @Test
    public void getOutputDeviceAddressForUsage_withNonDynamicRouting_forMediaUsage_fails() {
        when(mMockResources.getBoolean(audioUseDynamicRouting))
                .thenReturn(/* useDynamicRouting= */ false);
        CarAudioService nonDynamicAudioService = new CarAudioService(mMockContext,
                mTemporaryAudioConfigurationFile.getFile().getAbsolutePath(),
                mCarVolumeCallbackHandler);
        nonDynamicAudioService.init();

        IllegalStateException thrown = assertThrows(IllegalStateException.class,
                () -> nonDynamicAudioService
                        .getOutputDeviceAddressForUsage(PRIMARY_AUDIO_ZONE, USAGE_MEDIA));

        expectWithMessage("Non dynamic routing media usage audio device address exception")
                .that(thrown).hasMessageThat().contains("Dynamic routing is required");
    }

    @Test
    public void getOutputDeviceAddressForUsage_forNavigationUsage() {
        mCarAudioService.init();

        String mediaDeviceAddress =
                mCarAudioService.getOutputDeviceAddressForUsage(PRIMARY_AUDIO_ZONE,
                        USAGE_ASSISTANCE_NAVIGATION_GUIDANCE);

        expectWithMessage("Navigation usage audio device address")
                .that(mediaDeviceAddress).isEqualTo(NAVIGATION_TEST_DEVICE);
    }

    @Test
    public void getOutputDeviceAddressForUsage_forInvalidUsage_fails() {
        mCarAudioService.init();

        IllegalArgumentException thrown = assertThrows(IllegalArgumentException.class, () ->
                mCarAudioService.getOutputDeviceAddressForUsage(PRIMARY_AUDIO_ZONE,
                        INVALID_USAGE));

        expectWithMessage("Invalid usage audio device address exception")
                .that(thrown).hasMessageThat().contains("Invalid audio attribute " + INVALID_USAGE);
    }

    @Test
    public void getOutputDeviceAddressForUsage_forVirtualUsage_fails() {
        mCarAudioService.init();

        IllegalArgumentException thrown = assertThrows(IllegalArgumentException.class, () ->
                mCarAudioService.getOutputDeviceAddressForUsage(PRIMARY_AUDIO_ZONE,
                        AudioManagerHelper.getUsageVirtualSource()));

        expectWithMessage("Invalid context audio device address exception")
                .that(thrown).hasMessageThat()
                .contains("invalid");
    }

    @Test
    public void getOutputDeviceAddressForUsage_onSecondaryZone_forMusicUsage() {
        mCarAudioService.init();

        String mediaDeviceAddress = mCarAudioService.getOutputDeviceAddressForUsage(
                TEST_REAR_LEFT_ZONE_ID, USAGE_MEDIA);

        expectWithMessage("Media usage audio device address for secondary zone")
                .that(mediaDeviceAddress).isEqualTo(SECONDARY_TEST_DEVICE_1);
    }

    @Test
    public void getSuggestedAudioContextForZone_inPrimaryZone() {
        mCarAudioService.init();
        int defaultAudioContext = mCarAudioService.getCarAudioContext()
                .getContextForAudioAttribute(CAR_DEFAULT_AUDIO_ATTRIBUTE);

        expectWithMessage("Suggested audio context for primary zone")
                .that(mCarAudioService.getSuggestedAudioContextForZone(PRIMARY_AUDIO_ZONE))
                .isEqualTo(defaultAudioContext);
    }

    @Test
    public void getSuggestedAudioContextForZone_inSecondaryZone() {
        mCarAudioService.init();
        int defaultAudioContext = mCarAudioService.getCarAudioContext()
                .getContextForAudioAttribute(CAR_DEFAULT_AUDIO_ATTRIBUTE);

        expectWithMessage("Suggested audio context for secondary zone")
                .that(mCarAudioService.getSuggestedAudioContextForZone(TEST_REAR_LEFT_ZONE_ID))
                .isEqualTo(defaultAudioContext);
    }

    @Test
    public void getSuggestedAudioContextForZone_inInvalidZone() {
        mCarAudioService.init();

        expectWithMessage("Suggested audio context for invalid zone")
                .that(mCarAudioService.getSuggestedAudioContextForZone(INVALID_AUDIO_ZONE))
                .isEqualTo(CarAudioContext.getInvalidContext());
    }

    @Test
    public void isVolumeGroupMuted_noSetVolumeGroupMute() {
        mCarAudioService.init();

        expectWithMessage("Volume group mute for default state")
                .that(mCarAudioService.isVolumeGroupMuted(PRIMARY_AUDIO_ZONE, TEST_PRIMARY_GROUP))
                .isFalse();
    }

    @Test
    public void isVolumeGroupMuted_setVolumeGroupMuted_isFalse() {
        mCarAudioService.init();
        mCarAudioService.setVolumeGroupMute(PRIMARY_AUDIO_ZONE, TEST_PRIMARY_GROUP,
                /* mute= */ true, TEST_FLAGS);

        mCarAudioService.setVolumeGroupMute(PRIMARY_AUDIO_ZONE, TEST_PRIMARY_GROUP,
                /* mute= */ false, TEST_FLAGS);

        expectWithMessage("Volume group muted after mute and unmute")
                .that(mCarAudioService.isVolumeGroupMuted(PRIMARY_AUDIO_ZONE, TEST_PRIMARY_GROUP))
                .isFalse();
    }

    @Test
    public void isVolumeGroupMuted_setVolumeGroupMuted_isTrue() {
        mCarAudioService.init();

        mCarAudioService.setVolumeGroupMute(PRIMARY_AUDIO_ZONE, TEST_PRIMARY_GROUP,
                /* mute= */ true, TEST_FLAGS);
        expectWithMessage("Volume group muted after mute")
                .that(mCarAudioService.isVolumeGroupMuted(PRIMARY_AUDIO_ZONE, TEST_PRIMARY_GROUP))
                .isTrue();
    }

    @Test
    public void isVolumeGroupMuted_withVolumeGroupMutingDisabled() {
        when(mMockResources.getBoolean(audioUseCarVolumeGroupMuting))
                .thenReturn(false);
        CarAudioService nonVolumeGroupMutingAudioService = new CarAudioService(mMockContext,
                mTemporaryAudioConfigurationFile.getFile().getAbsolutePath(),
                mCarVolumeCallbackHandler);
        nonVolumeGroupMutingAudioService.init();

        expectWithMessage("Volume group for disabled volume group muting")
                .that(nonVolumeGroupMutingAudioService.isVolumeGroupMuted(
                        PRIMARY_AUDIO_ZONE, TEST_PRIMARY_GROUP))
                .isFalse();
    }

    @Test
    public void getGroupMaxVolume_forPrimaryZone() {
        mCarAudioService.init();

        expectWithMessage("Group max volume for primary audio zone and group")
                .that(mCarAudioService.getGroupMaxVolume(PRIMARY_AUDIO_ZONE, TEST_PRIMARY_GROUP))
                .isEqualTo((MAX_GAIN - MIN_GAIN) / STEP_SIZE);
    }

    @Test
    public void getGroupMinVolume_forPrimaryZone() {
        mCarAudioService.init();

        expectWithMessage("Group Min Volume for primary audio zone and group")
                .that(mCarAudioService.getGroupMinVolume(PRIMARY_AUDIO_ZONE, TEST_PRIMARY_GROUP))
                .isEqualTo(0);
    }

    @Test
    public void getGroupCurrentVolume_forPrimaryZone() {
        mCarAudioService.init();

        expectWithMessage("Current group volume for primary audio zone and group")
                .that(mCarAudioService.getGroupVolume(PRIMARY_AUDIO_ZONE, TEST_PRIMARY_GROUP))
                .isEqualTo((DEFAULT_GAIN - MIN_GAIN) / STEP_SIZE);
    }

    @Test
    public void getGroupMaxVolume_withNoDynamicRouting() {
        when(mMockResources.getBoolean(audioUseDynamicRouting))
                .thenReturn(/* useDynamicRouting= */ false);
        CarAudioService nonDynamicAudioService = new CarAudioService(mMockContext,
                mTemporaryAudioConfigurationFile.getFile().getAbsolutePath(),
                mCarVolumeCallbackHandler);
        nonDynamicAudioService.init();

        nonDynamicAudioService.getGroupMaxVolume(PRIMARY_AUDIO_ZONE, TEST_PRIMARY_GROUP);

        verify(mAudioManager).getStreamMaxVolume(
                CarAudioDynamicRouting.STREAM_TYPES[TEST_PRIMARY_GROUP]);
    }

    @Test
    public void getGroupMinVolume_withNoDynamicRouting() {
        when(mMockResources.getBoolean(audioUseDynamicRouting))
                .thenReturn(/* useDynamicRouting= */ false);
        CarAudioService nonDynamicAudioService = new CarAudioService(mMockContext,
                mTemporaryAudioConfigurationFile.getFile().getAbsolutePath(),
                mCarVolumeCallbackHandler);
        nonDynamicAudioService.init();

        nonDynamicAudioService.getGroupMinVolume(PRIMARY_AUDIO_ZONE, TEST_PRIMARY_GROUP);

        verify(mAudioManager).getStreamMinVolume(
                CarAudioDynamicRouting.STREAM_TYPES[TEST_PRIMARY_GROUP]);
    }

    @Test
    public void getGroupCurrentVolume_withNoDynamicRouting() {
        when(mMockResources.getBoolean(audioUseDynamicRouting))
                .thenReturn(/* useDynamicRouting= */ false);
        CarAudioService nonDynamicAudioService = new CarAudioService(mMockContext,
                mTemporaryAudioConfigurationFile.getFile().getAbsolutePath(),
                mCarVolumeCallbackHandler);
        nonDynamicAudioService.init();

        nonDynamicAudioService.getGroupVolume(PRIMARY_AUDIO_ZONE, TEST_PRIMARY_GROUP);

        verify(mAudioManager).getStreamVolume(
                CarAudioDynamicRouting.STREAM_TYPES[TEST_PRIMARY_GROUP]);
    }

    @Test
    public void setBalanceTowardRight_nonNullValue() {
        mCarAudioService.init();

        mCarAudioService.setBalanceTowardRight(TEST_VALUE);

        verify(mAudioControlWrapperAidl).setBalanceTowardRight(TEST_VALUE);
    }

    @Test
    public void setBalanceTowardRight_throws() {
        mCarAudioService.init();

        IllegalArgumentException thrown = assertThrows(IllegalArgumentException.class, ()
                -> mCarAudioService.setBalanceTowardRight(INVALID_TEST_VALUE));

        expectWithMessage("Out of bounds balance")
                .that(thrown).hasMessageThat()
                .contains(String.format("Balance is out of range of [%f, %f]", -1f, 1f));
    }

    @Test
    public void setFadeTowardFront_nonNullValue() {
        mCarAudioService.init();

        mCarAudioService.setFadeTowardFront(TEST_VALUE);

        verify(mAudioControlWrapperAidl).setFadeTowardFront(TEST_VALUE);
    }

    @Test
    public void setFadeTowardFront_throws() {
        mCarAudioService.init();

        IllegalArgumentException thrown = assertThrows(IllegalArgumentException.class, ()
                -> mCarAudioService.setFadeTowardFront(INVALID_TEST_VALUE));

        expectWithMessage("Out of bounds fade")
                .that(thrown).hasMessageThat()
                .contains(String.format("Fade is out of range of [%f, %f]", -1f, 1f));
    }

    @Test
    public void isAudioFeatureEnabled_forDynamicRouting() {
        mCarAudioService.init();

        expectWithMessage("Dynamic routing audio feature")
                .that(mCarAudioService.isAudioFeatureEnabled(AUDIO_FEATURE_DYNAMIC_ROUTING))
                .isEqualTo(mUseDynamicRouting);
    }

    @Test
    public void isAudioFeatureEnabled_forDisabledDynamicRouting() {
        when(mMockResources.getBoolean(audioUseDynamicRouting))
                .thenReturn(/* useDynamicRouting= */ false);
        CarAudioService nonDynamicAudioService = new CarAudioService(mMockContext,
                mTemporaryAudioConfigurationFile.getFile().getAbsolutePath(),
                mCarVolumeCallbackHandler);
        nonDynamicAudioService.init();

        expectWithMessage("Disabled dynamic routing audio feature")
                .that(nonDynamicAudioService.isAudioFeatureEnabled(AUDIO_FEATURE_DYNAMIC_ROUTING))
                .isFalse();
    }

    @Test
    public void isAudioFeatureEnabled_forVolumeGroupMuting() {
        mCarAudioService.init();

        expectWithMessage("Group muting audio feature")
                .that(mCarAudioService.isAudioFeatureEnabled(AUDIO_FEATURE_VOLUME_GROUP_MUTING))
                .isEqualTo(mUseCarVolumeGroupMuting);
    }

    @Test
    public void isAudioFeatureEnabled_forDisabledVolumeGroupMuting() {
        when(mMockResources.getBoolean(audioUseCarVolumeGroupMuting)).thenReturn(false);
        CarAudioService nonVolumeGroupMutingAudioService = new CarAudioService(mMockContext,
                mTemporaryAudioConfigurationFile.getFile().getAbsolutePath(),
                mCarVolumeCallbackHandler);
        nonVolumeGroupMutingAudioService.init();

        expectWithMessage("Disabled group muting audio feature")
                .that(nonVolumeGroupMutingAudioService
                        .isAudioFeatureEnabled(AUDIO_FEATURE_VOLUME_GROUP_MUTING))
                .isFalse();
    }

    @Test
    public void isAudioFeatureEnabled_forUnrecognizableAudioFeature_throws() {
        mCarAudioService.init();

        IllegalArgumentException thrown = assertThrows(IllegalArgumentException.class,
                () -> mCarAudioService.isAudioFeatureEnabled(INVALID_AUDIO_FEATURE));

        expectWithMessage("Unknown audio feature")
                .that(thrown).hasMessageThat()
                .contains("Unknown Audio Feature type: " + INVALID_AUDIO_FEATURE);
    }

    @Test
    public void isAudioFeatureEnabled_forDisabledOemService() {
        mCarAudioService.init();

        boolean isEnabled =
                mCarAudioService.isAudioFeatureEnabled(AUDIO_FEATURE_OEM_AUDIO_SERVICE);

        expectWithMessage("Oem service enabled with disabled oem service")
                .that(isEnabled).isFalse();
    }

    @Test
    public void isAudioFeatureEnabled_withEnabledFocusService() {
        CarOemAudioFocusProxyService service = mock(CarOemAudioFocusProxyService.class);
        when(mMockCarOemProxyService.isOemServiceEnabled()).thenReturn(true);
        when(mMockCarOemProxyService.getCarOemAudioFocusService()).thenReturn(service);
        mCarAudioService.init();

        boolean isEnabled =
                mCarAudioService.isAudioFeatureEnabled(AUDIO_FEATURE_OEM_AUDIO_SERVICE);

        expectWithMessage("Oem service enabled with enabled focus service")
                .that(isEnabled).isTrue();
    }

    @Test
    public void isAudioFeatureEnabled_withEnabledVolumeService() {
        CarOemAudioVolumeProxyService service = mock(CarOemAudioVolumeProxyService.class);
        when(mMockCarOemProxyService.isOemServiceEnabled()).thenReturn(true);
        when(mMockCarOemProxyService.getCarOemAudioVolumeService()).thenReturn(service);
        mCarAudioService.init();

        boolean isEnabled =
                mCarAudioService.isAudioFeatureEnabled(AUDIO_FEATURE_OEM_AUDIO_SERVICE);

        expectWithMessage("Oem service enabled with enabled volume service")
                .that(isEnabled).isTrue();
    }

    @Test
    public void isAudioFeatureEnabled_withEnabledDuckingService() {
        CarOemAudioDuckingProxyService service = mock(CarOemAudioDuckingProxyService.class);
        when(mMockCarOemProxyService.isOemServiceEnabled()).thenReturn(true);
        when(mMockCarOemProxyService.getCarOemAudioDuckingService()).thenReturn(service);
        mCarAudioService.init();

        boolean isEnabled =
                mCarAudioService.isAudioFeatureEnabled(AUDIO_FEATURE_OEM_AUDIO_SERVICE);

        expectWithMessage("Oem service enabled with enabled ducking service")
                .that(isEnabled).isTrue();
    }

    @Test
    public void onOccupantZoneConfigChanged_noUserAssignedToPrimaryZone() throws Exception {
        mCarAudioService.init();
        when(mMockOccupantZoneService.getDriverUserId()).thenReturn(UserManagerHelper.USER_NULL);
        when(mMockOccupantZoneService.getUserForOccupant(anyInt()))
                .thenReturn(UserManagerHelper.USER_NULL);
        ICarOccupantZoneCallback callback = getOccupantZoneCallback();
        int prevUserId = mCarAudioService.getUserIdForZone(PRIMARY_AUDIO_ZONE);

        callback.onOccupantZoneConfigChanged(CarOccupantZoneManager.ZONE_CONFIG_CHANGE_FLAG_USER);

        expectWithMessage("User ID before config changed")
                .that(mCarAudioService.getUserIdForZone(PRIMARY_AUDIO_ZONE))
                .isEqualTo(prevUserId);
    }

    @Test
    public void onOccupantZoneConfigChanged_userAssignedToPrimaryZone() throws Exception {
        mCarAudioService.init();
        when(mMockOccupantZoneService.getDriverUserId()).thenReturn(TEST_DRIVER_USER_ID);
        when(mMockOccupantZoneService.getUserForOccupant(anyInt()))
                .thenReturn(TEST_REAR_LEFT_USER_ID);
        ICarOccupantZoneCallback callback = getOccupantZoneCallback();

        callback.onOccupantZoneConfigChanged(CarOccupantZoneManager.ZONE_CONFIG_CHANGE_FLAG_USER);

        expectWithMessage("User ID after config changed")
                .that(mCarAudioService.getUserIdForZone(PRIMARY_AUDIO_ZONE))
                .isEqualTo(TEST_REAR_LEFT_USER_ID);
    }

    @Test
    public void onOccupantZoneConfigChanged_afterResettingUser_returnNoUser() throws Exception {
        mCarAudioService.init();
        when(mMockOccupantZoneService.getDriverUserId()).thenReturn(TEST_DRIVER_USER_ID);
        when(mMockOccupantZoneService.getUserForOccupant(anyInt()))
                .thenReturn(TEST_REAR_LEFT_USER_ID);
        ICarOccupantZoneCallback callback = getOccupantZoneCallback();
        callback.onOccupantZoneConfigChanged(CarOccupantZoneManager.ZONE_CONFIG_CHANGE_FLAG_USER);
        when(mMockOccupantZoneService.getUserForOccupant(anyInt()))
                .thenReturn(UserManagerHelper.USER_NULL);

        callback.onOccupantZoneConfigChanged(CarOccupantZoneManager.ZONE_CONFIG_CHANGE_FLAG_USER);

        expectWithMessage("User ID config changed to null")
                .that(mCarAudioService.getUserIdForZone(PRIMARY_AUDIO_ZONE))
                .isEqualTo(UserManagerHelper.USER_NULL);
    }

    @Test
    public void onOccupantZoneConfigChanged_noOccupantZoneMapping() throws Exception {
        CarAudioService noZoneMappingAudioService = new CarAudioService(mMockContext,
                mTemporaryAudioConfigurationWithoutZoneMappingFile.getFile().getAbsolutePath(),
                mCarVolumeCallbackHandler);
        noZoneMappingAudioService.init();
        ICarOccupantZoneCallback callback = getOccupantZoneCallback();

        callback.onOccupantZoneConfigChanged(CarOccupantZoneManager.ZONE_CONFIG_CHANGE_FLAG_USER);

        verify(mMockOccupantZoneService, never()).getUserForOccupant(anyInt());
    }

    @Test
    public void onOccupantZoneConfigChanged_noOccupantZoneMapping_alreadyAssigned()
            throws Exception {
        CarAudioService noZoneMappingAudioService = new CarAudioService(mMockContext,
                mTemporaryAudioConfigurationWithoutZoneMappingFile.getFile().getAbsolutePath(),
                mCarVolumeCallbackHandler);
        when(mMockOccupantZoneService.getDriverUserId()).thenReturn(TEST_DRIVER_USER_ID);
        noZoneMappingAudioService.init();
        ICarOccupantZoneCallback callback = getOccupantZoneCallback();
        callback.onOccupantZoneConfigChanged(CarOccupantZoneManager.ZONE_CONFIG_CHANGE_FLAG_USER);
        callback.onOccupantZoneConfigChanged(CarOccupantZoneManager.ZONE_CONFIG_CHANGE_FLAG_USER);

        verify(mMockOccupantZoneService, never()).getUserForOccupant(anyInt());
        expectWithMessage("Occupant Zone for primary zone")
                .that(noZoneMappingAudioService.getUserIdForZone(PRIMARY_AUDIO_ZONE))
                .isEqualTo(TEST_DRIVER_USER_ID);
    }

    @Test
    public void onOccupantZoneConfigChanged_multipleZones() throws Exception {
        mCarAudioService.init();
        when(mMockOccupantZoneService.getDriverUserId()).thenReturn(TEST_DRIVER_USER_ID);
        when(mMockOccupantZoneService.getUserForOccupant(anyInt()))
                .thenReturn(TEST_REAR_LEFT_USER_ID, TEST_REAR_RIGHT_USER_ID);
        ICarOccupantZoneCallback callback = getOccupantZoneCallback();

        callback.onOccupantZoneConfigChanged(CarOccupantZoneManager.ZONE_CONFIG_CHANGE_FLAG_USER);

        expectWithMessage("User ID for primary and secondary zone after config changed")
                .that(mCarAudioService.getUserIdForZone(PRIMARY_AUDIO_ZONE))
                .isNotEqualTo(mCarAudioService.getUserIdForZone(TEST_REAR_LEFT_ZONE_ID));
        expectWithMessage("Secondary user ID config changed")
                .that(mCarAudioService.getUserIdForZone(TEST_REAR_LEFT_ZONE_ID))
                .isEqualTo(TEST_REAR_RIGHT_USER_ID);
    }

    @Test
    public void serviceDied_registersAudioGainCallback() {
        mCarAudioService.init();
        ArgumentCaptor<AudioControlDeathRecipient> captor =
                ArgumentCaptor.forClass(AudioControlDeathRecipient.class);
        verify(mAudioControlWrapperAidl).linkToDeath(captor.capture());
        AudioControlDeathRecipient runnable = captor.getValue();
        reset(mAudioControlWrapperAidl);

        runnable.serviceDied();

        verify(mAudioControlWrapperAidl).registerAudioGainCallback(any());
    }

    @Test
    public void serviceDied_registersFocusListener() {
        mCarAudioService.init();
        ArgumentCaptor<AudioControlDeathRecipient> captor =
                ArgumentCaptor.forClass(AudioControlDeathRecipient.class);
        verify(mAudioControlWrapperAidl).linkToDeath(captor.capture());
        AudioControlDeathRecipient runnable = captor.getValue();
        reset(mAudioControlWrapperAidl);

        runnable.serviceDied();

        verify(mAudioControlWrapperAidl).registerFocusListener(any());
    }

    private ICarOccupantZoneCallback getOccupantZoneCallback() {
        ArgumentCaptor<ICarOccupantZoneCallback> captor =
                ArgumentCaptor.forClass(ICarOccupantZoneCallback.class);
        verify(mMockOccupantZoneService).registerCallback(captor.capture());
        return captor.getValue();
    }

    @Test
    public void getVolumeGroupIdForAudioContext_forPrimaryGroup() {
        mCarAudioService.init();

        expectWithMessage("Volume group ID for primary audio zone")
                .that(mCarAudioService.getVolumeGroupIdForAudioContext(PRIMARY_AUDIO_ZONE,
                        CarAudioContext.MUSIC))
                .isEqualTo(TEST_PRIMARY_GROUP_INDEX);
    }

    @Test
    public void getInputDevicesForZoneId_primaryZone() {
        mCarAudioService.init();

        expectWithMessage("Get input device for primary zone id")
                .that(mCarAudioService.getInputDevicesForZoneId(PRIMARY_AUDIO_ZONE))
                .containsExactly(new AudioDeviceAttributes(mMicrophoneInputDevice));
    }

    @Test
    public void getExternalSources_forSingleDevice() {
        mCarAudioService.init();
        AudioDeviceInfo[] inputDevices = generateInputDeviceInfos();

        expectWithMessage("External input device addresses")
                .that(mCarAudioService.getExternalSources())
                .asList().containsExactly(inputDevices[1].getAddress());
    }

    @Test
    public void setAudioEnabled_forEnabledVolumeGroupMuting() {
        mCarAudioService.init();

        mCarAudioService.setAudioEnabled(/* enabled= */ true);

        verify(mAudioControlWrapperAidl).onDevicesToMuteChange(any());
    }

    @Test
    public void setAudioEnabled_forDisabledVolumeGroupMuting() {
        when(mMockResources.getBoolean(audioUseCarVolumeGroupMuting)).thenReturn(false);
        CarAudioService nonVolumeGroupMutingAudioService = new CarAudioService(mMockContext,
                mTemporaryAudioConfigurationFile.getFile().getAbsolutePath(),
                mCarVolumeCallbackHandler);
        nonVolumeGroupMutingAudioService.init();

        nonVolumeGroupMutingAudioService.setAudioEnabled(/* enabled= */ true);

        verify(mAudioControlWrapperAidl, never()).onDevicesToMuteChange(any());
    }

    @Test
    public void registerVolumeCallback_verifyCallbackHandler() {
        mCarAudioService.init();

        mCarAudioService.registerVolumeCallback(mVolumeCallbackBinder);

        verify(mCarVolumeCallbackHandler).registerCallback(mVolumeCallbackBinder);
    }

    @Test
    public void unregisterVolumeCallback_verifyCallbackHandler() {
        mCarAudioService.init();

        mCarAudioService.unregisterVolumeCallback(mVolumeCallbackBinder);

        verify(mCarVolumeCallbackHandler).unregisterCallback(mVolumeCallbackBinder);
    }

    @Test
    public void getMutedVolumeGroups_forInvalidZone() {
        mCarAudioService.init();

        expectWithMessage("Muted volume groups for invalid zone")
                .that(mCarAudioService.getMutedVolumeGroups(INVALID_AUDIO_ZONE))
                .isEmpty();
    }

    @Test
    public void getMutedVolumeGroups_whenVolumeGroupMuteNotSupported() {
        when(mMockResources.getBoolean(audioUseCarVolumeGroupMuting)).thenReturn(false);
        CarAudioService nonVolumeGroupMutingAudioService = new CarAudioService(mMockContext,
                mTemporaryAudioConfigurationFile.getFile().getAbsolutePath(),
                mCarVolumeCallbackHandler);
        nonVolumeGroupMutingAudioService.init();

        expectWithMessage("Muted volume groups with disable mute feature")
                .that(nonVolumeGroupMutingAudioService.getMutedVolumeGroups(PRIMARY_AUDIO_ZONE))
                .isEmpty();
    }

    @Test
    public void getMutedVolumeGroups_withMutedGroups() {
        mCarAudioService.init();
        mCarAudioService.setVolumeGroupMute(PRIMARY_AUDIO_ZONE, TEST_PRIMARY_GROUP,
                /* muted= */ true, TEST_FLAGS);
        mCarAudioService.setVolumeGroupMute(PRIMARY_AUDIO_ZONE, TEST_SECONDARY_GROUP,
                /* muted= */ true, TEST_FLAGS);

        expectWithMessage("Muted volume groups")
                .that(mCarAudioService.getMutedVolumeGroups(PRIMARY_AUDIO_ZONE))
                .containsExactly(TEST_PRIMARY_VOLUME_INFO, TEST_SECONDARY_VOLUME_INFO);
    }

    @Test
    public void getMutedVolumeGroups_afterUnmuting() {
        mCarAudioService.init();
        mCarAudioService.setVolumeGroupMute(PRIMARY_AUDIO_ZONE, TEST_PRIMARY_GROUP,
                /* muted= */ true, TEST_FLAGS);
        mCarAudioService.setVolumeGroupMute(PRIMARY_AUDIO_ZONE, TEST_SECONDARY_GROUP,
                /* muted= */ true, TEST_FLAGS);
        mCarAudioService.setVolumeGroupMute(PRIMARY_AUDIO_ZONE, TEST_PRIMARY_GROUP,
                /* muted= */ false, TEST_FLAGS);

        expectWithMessage("Muted volume groups after unmuting one group")
                .that(mCarAudioService.getMutedVolumeGroups(PRIMARY_AUDIO_ZONE))
                .containsExactly(TEST_SECONDARY_VOLUME_INFO);
    }

    @Test
    public void getMutedVolumeGroups_withMutedGroupsForDifferentZone() {
        mCarAudioService.init();
        mCarAudioService.setVolumeGroupMute(PRIMARY_AUDIO_ZONE, TEST_PRIMARY_GROUP,
                /* muted= */ true, TEST_FLAGS);
        mCarAudioService.setVolumeGroupMute(PRIMARY_AUDIO_ZONE, TEST_SECONDARY_GROUP,
                /* muted= */ true, TEST_FLAGS);

        expectWithMessage("Muted volume groups for secondary zone")
                .that(mCarAudioService.getMutedVolumeGroups(TEST_REAR_LEFT_ZONE_ID)).isEmpty();
    }

    @Test
    public void onReceive_forLegacy_noCallToOnVolumeGroupChanged() {
        when(mMockResources.getBoolean(audioUseDynamicRouting))
                .thenReturn(false);
        CarAudioService nonDynamicAudioService = new CarAudioService(mMockContext,
                mTemporaryAudioConfigurationFile.getFile().getAbsolutePath(),
                mCarVolumeCallbackHandler);
        nonDynamicAudioService.init();
        mVolumeReceiverCaptor = ArgumentCaptor.forClass(BroadcastReceiver.class);
        verify(mMockContext).registerReceiver(mVolumeReceiverCaptor.capture(), any(), anyInt());
        BroadcastReceiver receiver = mVolumeReceiverCaptor.getValue();
        Intent intent = new Intent(VOLUME_CHANGED_ACTION);

        receiver.onReceive(mMockContext, intent);

        verify(mCarVolumeCallbackHandler, never())
                .onVolumeGroupChange(anyInt(), anyInt(), anyInt());
    }

    @Test
    public void onReceive_forLegacy_forStreamMusic() {
        when(mMockResources.getBoolean(audioUseDynamicRouting))
                .thenReturn(false);
        CarAudioService nonDynamicAudioService = new CarAudioService(mMockContext,
                mTemporaryAudioConfigurationFile.getFile().getAbsolutePath(),
                mCarVolumeCallbackHandler);
        nonDynamicAudioService.init();
        verify(mMockContext).registerReceiver(mVolumeReceiverCaptor.capture(), any(), anyInt());
        BroadcastReceiver receiver = mVolumeReceiverCaptor.getValue();
        Intent intent = new Intent(VOLUME_CHANGED_ACTION)
                .putExtra(EXTRA_VOLUME_STREAM_TYPE, STREAM_MUSIC);

        receiver.onReceive(mMockContext, intent);

        verify(mCarVolumeCallbackHandler).onVolumeGroupChange(
                eq(PRIMARY_AUDIO_ZONE), anyInt(), eq(FLAG_FROM_KEY | FLAG_SHOW_UI));
    }

    @Test
    public void onReceive_forLegacy_onMuteChanged() {
        when(mMockResources.getBoolean(audioUseDynamicRouting))
                .thenReturn(false);
        CarAudioService nonDynamicAudioService = new CarAudioService(mMockContext,
                mTemporaryAudioConfigurationFile.getFile().getAbsolutePath(),
                mCarVolumeCallbackHandler);
        nonDynamicAudioService.init();
        ArgumentCaptor<BroadcastReceiver> captor =
                ArgumentCaptor.forClass(BroadcastReceiver.class);
        verify(mMockContext).registerReceiver(captor.capture(), any(), anyInt());
        BroadcastReceiver receiver = captor.getValue();
        Intent intent = new Intent();
        intent.setAction(MASTER_MUTE_CHANGED_ACTION);

        receiver.onReceive(mMockContext, intent);

        verify(mCarVolumeCallbackHandler)
                .onMasterMuteChanged(eq(PRIMARY_AUDIO_ZONE), eq(FLAG_FROM_KEY | FLAG_SHOW_UI));
    }

    @Test
    public void getVolumeGroupInfosForZone() {
        mCarAudioService.init();
        int groupCount = mCarAudioService.getVolumeGroupCount(PRIMARY_AUDIO_ZONE);

        List<CarVolumeGroupInfo> infos =
                mCarAudioService.getVolumeGroupInfosForZone(PRIMARY_AUDIO_ZONE);

        for (int index = 0; index < groupCount; index++) {
            CarVolumeGroupInfo info = mCarAudioService
                    .getVolumeGroupInfo(PRIMARY_AUDIO_ZONE, index);
            expectWithMessage("Car volume group infos for primary zone and info %s", info)
                    .that(infos).contains(info);
        }
    }

    @Test
    public void getVolumeGroupInfosForZone_forDynamicRoutingDisabled() {
        when(mMockResources.getBoolean(audioUseDynamicRouting))
                .thenReturn(/* useDynamicRouting= */ false);
        CarAudioService nonDynamicAudioService = new CarAudioService(mMockContext,
                mTemporaryAudioConfigurationFile.getFile().getAbsolutePath(),
                mCarVolumeCallbackHandler);
        nonDynamicAudioService.init();

        List<CarVolumeGroupInfo> infos =
                nonDynamicAudioService.getVolumeGroupInfosForZone(PRIMARY_AUDIO_ZONE);

        expectWithMessage("Car volume group infos with dynamic routing disabled")
                .that(infos).isEmpty();
    }

    @Test
    public void getVolumeGroupInfosForZone_size() {
        mCarAudioService.init();
        int groupCount = mCarAudioService.getVolumeGroupCount(PRIMARY_AUDIO_ZONE);

        List<CarVolumeGroupInfo> infos =
                mCarAudioService.getVolumeGroupInfosForZone(PRIMARY_AUDIO_ZONE);

        expectWithMessage("Car volume group infos size for primary zone")
                .that(infos).hasSize(groupCount);
    }

    @Test
    public void getVolumeGroupInfosForZone_forInvalidZone() {
        mCarAudioService.init();

        IllegalArgumentException thrown =
                assertThrows(IllegalArgumentException.class, () ->
                        mCarAudioService.getVolumeGroupInfosForZone(INVALID_AUDIO_ZONE));

        expectWithMessage("Exception for volume group infos size for invalid zone")
                .that(thrown).hasMessageThat().contains("audio zone Id");
    }

    @Test
    public void getVolumeGroupInfo() {
        CarVolumeGroupInfo testVolumeGroupInfo =
                new CarVolumeGroupInfo.Builder(TEST_PRIMARY_VOLUME_INFO).setMuted(false).build();
        mCarAudioService.init();

        expectWithMessage("Car volume group info for primary zone")
                .that(mCarAudioService.getVolumeGroupInfo(PRIMARY_AUDIO_ZONE, TEST_PRIMARY_GROUP))
                .isEqualTo(testVolumeGroupInfo);
    }

    @Test
    public void getVolumeGroupInfo_forInvalidZone() {
        mCarAudioService.init();

        IllegalArgumentException thrown =
                assertThrows(IllegalArgumentException.class, () ->
                        mCarAudioService.getVolumeGroupInfo(INVALID_AUDIO_ZONE,
                                TEST_PRIMARY_GROUP));

        expectWithMessage("Exception for volume group info size for invalid zone")
                .that(thrown).hasMessageThat().contains("audio zone Id");
    }

    @Test
    public void getVolumeGroupInfo_forInvalidGroup() {
        mCarAudioService.init();

        IllegalArgumentException thrown =
                assertThrows(IllegalArgumentException.class, () ->
                        mCarAudioService.getVolumeGroupInfo(INVALID_AUDIO_ZONE,
                                TEST_PRIMARY_GROUP));

        expectWithMessage("Exception for volume groups info size for invalid group id")
                .that(thrown).hasMessageThat().contains("audio zone Id");
    }

    @Test
    public void getVolumeGroupInfo_forGroupOverRange() {
        mCarAudioService.init();
        int groupCount = mCarAudioService.getVolumeGroupCount(PRIMARY_AUDIO_ZONE);

        IllegalArgumentException thrown =
                assertThrows(IllegalArgumentException.class, () ->
                        mCarAudioService.getVolumeGroupInfo(INVALID_AUDIO_ZONE,
                                groupCount));

        expectWithMessage("Exception for volume groups info size for out of range group")
                .that(thrown).hasMessageThat().contains("audio zone Id");
    }

    @Test
    public void registerPrimaryZoneMediaAudioRequestCallbackListener_withNullCallback_fails() {
        mCarAudioService.init();

        NullPointerException thrown = assertThrows(NullPointerException.class, ()
                -> mCarAudioService.registerPrimaryZoneMediaAudioRequestCallback(
                        /* callback= */ null));

        expectWithMessage("Register audio media request callback exception")
                .that(thrown).hasMessageThat()
                .contains("Media request callback");
    }

    @Test
    public void unregisterPrimaryZoneMediaAudioRequestCallback_withNullCallback_fails() {
        mCarAudioService.init();

        NullPointerException thrown = assertThrows(NullPointerException.class, ()
                -> mCarAudioService.unregisterPrimaryZoneMediaAudioRequestCallback(
                        /* callback= */ null));

        expectWithMessage("Unregister audio media request callback exception")
                .that(thrown).hasMessageThat()
                .contains("Media request callback");
    }

    @Test
    public void requestMediaAudioOnPrimaryZone_withPassengerOccupant_succeeds()
            throws Exception {
        mCarAudioService.init();
        TestPrimaryZoneMediaAudioRequestCallback
                requestToken = new TestPrimaryZoneMediaAudioRequestCallback();
        TestMediaRequestStatusCallback requestCallback = new TestMediaRequestStatusCallback();
        assignOccupantToAudioZones();
        mCarAudioService.registerPrimaryZoneMediaAudioRequestCallback(requestToken);

        expectWithMessage("Audio media request id")
                .that(mCarAudioService.requestMediaAudioOnPrimaryZone(requestCallback,
                        TEST_REAR_RIGHT_PASSENGER_OCCUPANT))
                .isNotEqualTo(INVALID_REQUEST_ID);
    }

    @Test
    public void requestMediaAudioOnPrimaryZone_withDriverOccupant_fails()
            throws Exception {
        mCarAudioService.init();
        TestPrimaryZoneMediaAudioRequestCallback
                requestToken = new TestPrimaryZoneMediaAudioRequestCallback();
        TestMediaRequestStatusCallback requestCallback = new TestMediaRequestStatusCallback();
        assignOccupantToAudioZones();
        mCarAudioService.registerPrimaryZoneMediaAudioRequestCallback(requestToken);

        IllegalArgumentException thrown = assertThrows(IllegalArgumentException.class, ()
                -> mCarAudioService.requestMediaAudioOnPrimaryZone(requestCallback,
                TEST_DRIVER_OCCUPANT));

        expectWithMessage("Request media audio exception")
                .that(thrown).hasMessageThat().contains("already owns the primary audio zone");
    }

    @Test
    public void requestMediaAudioOnPrimaryZone_withNonAssignedOccupant_fails()
            throws Exception {
        when(mMockOccupantZoneService.getAudioZoneIdForOccupant(TEST_UNASSIGNED_OCCUPANT_ZONE_ID))
                .thenReturn(/* audioZoneId= */ 4);
        mCarAudioService.init();
        TestPrimaryZoneMediaAudioRequestCallback
                requestToken = new TestPrimaryZoneMediaAudioRequestCallback();
        TestMediaRequestStatusCallback requestCallback = new TestMediaRequestStatusCallback();
        CarOccupantZoneManager.OccupantZoneInfo info =
                getOccupantInfo(TEST_UNASSIGNED_OCCUPANT_ZONE_ID,
                CarOccupantZoneManager.OCCUPANT_TYPE_DRIVER,
                VehicleAreaSeat.SEAT_ROW_1_LEFT);
        assignOccupantToAudioZones();
        mCarAudioService.registerPrimaryZoneMediaAudioRequestCallback(requestToken);

        expectWithMessage("Invalid audio media request id")
                .that(mCarAudioService.requestMediaAudioOnPrimaryZone(requestCallback, info))
                .isEqualTo(INVALID_REQUEST_ID);
    }

    @Test
    public void requestMediaAudioOnPrimaryZone_withPassengerOccupant_callsApprover()
            throws Exception {
        mCarAudioService.init();
        TestPrimaryZoneMediaAudioRequestCallback
                requestToken = new TestPrimaryZoneMediaAudioRequestCallback();
        TestMediaRequestStatusCallback requestCallback = new TestMediaRequestStatusCallback();
        assignOccupantToAudioZones();
        mCarAudioService.registerPrimaryZoneMediaAudioRequestCallback(requestToken);

        long requestId = mCarAudioService.requestMediaAudioOnPrimaryZone(requestCallback,
                TEST_REAR_RIGHT_PASSENGER_OCCUPANT);

        requestToken.waitForCallback();
        expectWithMessage("Called audio media request id")
                .that(requestToken.mRequestId).isEqualTo(requestId);
        expectWithMessage("Called audio media request info")
                .that(requestToken.mInfo).isEqualTo(TEST_REAR_RIGHT_PASSENGER_OCCUPANT);
    }

    @Test
    public void allowMediaAudioOnPrimaryZone_withAllowedRequest() throws Exception {
        mCarAudioService.init();
        TestPrimaryZoneMediaAudioRequestCallback
                requestToken = new TestPrimaryZoneMediaAudioRequestCallback();
        TestMediaRequestStatusCallback requestCallback = new TestMediaRequestStatusCallback();
        assignOccupantToAudioZones();
        mCarAudioService.registerPrimaryZoneMediaAudioRequestCallback(requestToken);
        long requestId = mCarAudioService.requestMediaAudioOnPrimaryZone(requestCallback,
                TEST_REAR_RIGHT_PASSENGER_OCCUPANT);
        requestToken.waitForCallback();

        boolean results = mCarAudioService.allowMediaAudioOnPrimaryZone(requestToken, requestId,
                /* allowed= */ true);

        expectWithMessage("Allowed audio playback").that(results).isTrue();
    }

    @Test
    public void allowMediaAudioOnPrimaryZone_withUnallowedRequest() throws Exception {
        mCarAudioService.init();
        TestPrimaryZoneMediaAudioRequestCallback
                requestToken = new TestPrimaryZoneMediaAudioRequestCallback();
        TestMediaRequestStatusCallback requestCallback = new TestMediaRequestStatusCallback();
        assignOccupantToAudioZones();
        mCarAudioService.registerPrimaryZoneMediaAudioRequestCallback(requestToken);
        long requestId = mCarAudioService.requestMediaAudioOnPrimaryZone(requestCallback,
                TEST_REAR_RIGHT_PASSENGER_OCCUPANT);
        requestToken.waitForCallback();

        boolean results = mCarAudioService.allowMediaAudioOnPrimaryZone(requestToken, requestId,
                /* allowed= */ false);

        expectWithMessage("Unallowed audio playback").that(results).isTrue();
    }

    @Test
    public void allowMediaAudioOnPrimaryZone_withAllowedRequest_callsRequester() throws Exception {
        mCarAudioService.init();
        TestPrimaryZoneMediaAudioRequestCallback
                requestToken = new TestPrimaryZoneMediaAudioRequestCallback();
        TestMediaRequestStatusCallback requestCallback = new TestMediaRequestStatusCallback();
        assignOccupantToAudioZones();
        mCarAudioService.registerPrimaryZoneMediaAudioRequestCallback(requestToken);
        long requestId = mCarAudioService.requestMediaAudioOnPrimaryZone(requestCallback,
                TEST_REAR_RIGHT_PASSENGER_OCCUPANT);
        requestToken.waitForCallback();

        mCarAudioService.allowMediaAudioOnPrimaryZone(requestToken, requestId,
                /* allowed= */ true);

        requestCallback.waitForCallback();
        expectWithMessage("Media request called audio media request id")
                .that(requestCallback.mRequestId).isEqualTo(requestId);
        expectWithMessage("Media request called audio media request info")
                .that(requestCallback.mInfo).isEqualTo(TEST_REAR_RIGHT_PASSENGER_OCCUPANT);
        expectWithMessage("Media request called audio media request status")
                .that(requestCallback.mStatus)
                .isEqualTo(CarAudioManager.AUDIO_REQUEST_STATUS_APPROVED);
    }

    @Test
    public void allowMediaAudioOnPrimaryZone_withAllowedRequest_callsApprover() throws Exception {
        mCarAudioService.init();
        TestPrimaryZoneMediaAudioRequestCallback
                requestApprover = new TestPrimaryZoneMediaAudioRequestCallback();
        TestMediaRequestStatusCallback requestCallback = new TestMediaRequestStatusCallback();
        assignOccupantToAudioZones();
        mCarAudioService.registerPrimaryZoneMediaAudioRequestCallback(requestApprover);
        long requestId = mCarAudioService.requestMediaAudioOnPrimaryZone(requestCallback,
                TEST_REAR_RIGHT_PASSENGER_OCCUPANT);
        requestApprover.waitForCallback();
        requestApprover.reset();

        mCarAudioService.allowMediaAudioOnPrimaryZone(requestApprover, requestId,
                /* allowed= */ true);

        requestApprover.waitForCallback();
        expectWithMessage("Media approver called audio media request id")
                .that(requestApprover.mRequestId).isEqualTo(requestId);
        expectWithMessage("Media approver called audio media request info")
                .that(requestApprover.mInfo).isEqualTo(TEST_REAR_RIGHT_PASSENGER_OCCUPANT);
        expectWithMessage("Media approver called audio media request status")
                .that(requestApprover.mStatus)
                .isEqualTo(CarAudioManager.AUDIO_REQUEST_STATUS_APPROVED);
    }

    @Test
    public void allowMediaAudioOnPrimaryZone_withUnallowedRequest_callsRequester()
            throws Exception {
        mCarAudioService.init();
        TestPrimaryZoneMediaAudioRequestCallback
                requestToken = new TestPrimaryZoneMediaAudioRequestCallback();
        TestMediaRequestStatusCallback requestCallback = new TestMediaRequestStatusCallback();
        assignOccupantToAudioZones();
        mCarAudioService.registerPrimaryZoneMediaAudioRequestCallback(requestToken);
        long requestId = mCarAudioService.requestMediaAudioOnPrimaryZone(requestCallback,
                TEST_REAR_RIGHT_PASSENGER_OCCUPANT);
        requestToken.waitForCallback();

        mCarAudioService.allowMediaAudioOnPrimaryZone(requestToken, requestId,
                /* allowed= */ false);

        requestCallback.waitForCallback();
        expectWithMessage("Unallowed media request called audio media request id")
                .that(requestCallback.mRequestId).isEqualTo(requestId);
        expectWithMessage("Unallowed media request called audio media request info")
                .that(requestCallback.mInfo).isEqualTo(TEST_REAR_RIGHT_PASSENGER_OCCUPANT);
        expectWithMessage("Unallowed media request called audio media request status")
                .that(requestCallback.mStatus)
                .isEqualTo(CarAudioManager.AUDIO_REQUEST_STATUS_REJECTED);
    }

    @Test
    public void allowMediaAudioOnPrimaryZone_withUnallowedRequest_callsApprover() throws Exception {
        mCarAudioService.init();
        TestPrimaryZoneMediaAudioRequestCallback
                requestApprover = new TestPrimaryZoneMediaAudioRequestCallback();
        TestMediaRequestStatusCallback requestCallback = new TestMediaRequestStatusCallback();
        assignOccupantToAudioZones();
        mCarAudioService.registerPrimaryZoneMediaAudioRequestCallback(requestApprover);
        long requestId = mCarAudioService.requestMediaAudioOnPrimaryZone(requestCallback,
                TEST_REAR_RIGHT_PASSENGER_OCCUPANT);
        requestApprover.waitForCallback();
        requestApprover.reset();

        mCarAudioService.allowMediaAudioOnPrimaryZone(requestApprover, requestId,
                /* allowed= */ false);

        requestApprover.waitForCallback();
        expectWithMessage("Unallowed media approver called audio media request id")
                .that(requestApprover.mRequestId).isEqualTo(requestId);
        expectWithMessage("Unallowed approver token called audio media request info")
                .that(requestApprover.mInfo).isEqualTo(TEST_REAR_RIGHT_PASSENGER_OCCUPANT);
        expectWithMessage("Unallowed approver token called audio media request status")
                .that(requestApprover.mStatus)
                .isEqualTo(CarAudioManager.AUDIO_REQUEST_STATUS_REJECTED);
    }

    @Test
    public void isMediaAudioAllowedInPrimaryZone_witNullOccupant_fails() throws Exception {
        mCarAudioService.init();
        NullPointerException thrown = assertThrows(NullPointerException.class, ()
                -> mCarAudioService.isMediaAudioAllowedInPrimaryZone(/* occupantZoneInfo= */ null));

        expectWithMessage("Media status exception").that(thrown)
                .hasMessageThat().contains("Occupant zone info");
    }

    @Test
    public void isMediaAudioAllowedInPrimaryZone_byDefault() throws Exception {
        mCarAudioService.init();

        expectWithMessage("Media default status")
                .that(mCarAudioService.isMediaAudioAllowedInPrimaryZone(
                        TEST_REAR_RIGHT_PASSENGER_OCCUPANT))
                .isFalse();
    }

    @Test
    public void isMediaAudioAllowedInPrimaryZone_afterAllowed() throws Exception {
        mCarAudioService.init();
        TestPrimaryZoneMediaAudioRequestCallback
                requestToken = new TestPrimaryZoneMediaAudioRequestCallback();
        TestMediaRequestStatusCallback requestCallback = new TestMediaRequestStatusCallback();
        assignOccupantToAudioZones();
        mCarAudioService.registerPrimaryZoneMediaAudioRequestCallback(requestToken);
        long requestId = mCarAudioService.requestMediaAudioOnPrimaryZone(requestCallback,
                TEST_REAR_RIGHT_PASSENGER_OCCUPANT);
        requestToken.waitForCallback();
        requestToken.reset();
        mCarAudioService.allowMediaAudioOnPrimaryZone(requestToken, requestId,
                /* allowed= */ true);
        requestToken.waitForCallback();

        expectWithMessage("Media allowed status")
                .that(mCarAudioService.isMediaAudioAllowedInPrimaryZone(
                        TEST_REAR_RIGHT_PASSENGER_OCCUPANT))
                .isTrue();
    }

    @Test
    public void isMediaAudioAllowedInPrimaryZone_afterDisallowed() throws Exception {
        mCarAudioService.init();
        TestPrimaryZoneMediaAudioRequestCallback
                requestToken = new TestPrimaryZoneMediaAudioRequestCallback();
        TestMediaRequestStatusCallback requestCallback = new TestMediaRequestStatusCallback();
        assignOccupantToAudioZones();
        mCarAudioService.registerPrimaryZoneMediaAudioRequestCallback(requestToken);
        long requestId = mCarAudioService.requestMediaAudioOnPrimaryZone(requestCallback,
                TEST_REAR_RIGHT_PASSENGER_OCCUPANT);
        requestToken.waitForCallback();
        requestToken.reset();
        mCarAudioService.allowMediaAudioOnPrimaryZone(requestToken, requestId,
                /* allowed= */ false);
        requestToken.waitForCallback();

        expectWithMessage("Media after disallowed status")
                .that(mCarAudioService.isMediaAudioAllowedInPrimaryZone(
                        TEST_REAR_RIGHT_PASSENGER_OCCUPANT))
                .isFalse();
    }

    @Test
    public void resetMediaAudioOnPrimaryZone_afterAllowed() throws Exception {
        mCarAudioService.init();
        TestPrimaryZoneMediaAudioRequestCallback
                requestToken = new TestPrimaryZoneMediaAudioRequestCallback();
        TestMediaRequestStatusCallback requestCallback = new TestMediaRequestStatusCallback();
        assignOccupantToAudioZones();
        mCarAudioService.registerPrimaryZoneMediaAudioRequestCallback(requestToken);
        long requestId = mCarAudioService.requestMediaAudioOnPrimaryZone(requestCallback,
                TEST_REAR_RIGHT_PASSENGER_OCCUPANT);
        requestToken.waitForCallback();
        requestToken.reset();
        mCarAudioService.allowMediaAudioOnPrimaryZone(requestToken, requestId,
                /* allowed= */ true);
        requestToken.waitForCallback();
        requestToken.reset();

        boolean reset = mCarAudioService.resetMediaAudioOnPrimaryZone(
                TEST_REAR_RIGHT_PASSENGER_OCCUPANT);

        requestToken.waitForCallback();
        expectWithMessage("Reset status").that(reset).isTrue();
        expectWithMessage("Media reset status")
                .that(mCarAudioService.isMediaAudioAllowedInPrimaryZone(
                        TEST_REAR_RIGHT_PASSENGER_OCCUPANT))
                .isFalse();
    }

    @Test
    public void cancelMediaAudioOnPrimaryZone_beforeAllowed() throws Exception {
        mCarAudioService.init();
        TestPrimaryZoneMediaAudioRequestCallback
                requestToken = new TestPrimaryZoneMediaAudioRequestCallback();
        TestMediaRequestStatusCallback requestCallback = new TestMediaRequestStatusCallback();
        assignOccupantToAudioZones();
        mCarAudioService.registerPrimaryZoneMediaAudioRequestCallback(requestToken);
        long requestId = mCarAudioService.requestMediaAudioOnPrimaryZone(requestCallback,
                TEST_REAR_RIGHT_PASSENGER_OCCUPANT);
        requestToken.waitForCallback();
        requestToken.reset();

        boolean cancel = mCarAudioService.cancelMediaAudioOnPrimaryZone(requestId);

        requestToken.waitForCallback();
        expectWithMessage("Cancel status").that(cancel).isTrue();
        expectWithMessage("Canceled media token called audio media request id")
                .that(requestToken.mRequestId).isEqualTo(requestId);
        expectWithMessage("Canceled media token called audio media request info")
                .that(requestToken.mInfo).isEqualTo(TEST_REAR_RIGHT_PASSENGER_OCCUPANT);
        expectWithMessage("Canceled media token called audio media request status")
                .that(requestToken.mStatus)
                .isEqualTo(CarAudioManager.AUDIO_REQUEST_STATUS_CANCELLED);
    }

    @Test
    public void cancelMediaAudioOnPrimaryZone_afterAllowed() throws Exception {
        mCarAudioService.init();
        TestPrimaryZoneMediaAudioRequestCallback
                requestToken = new TestPrimaryZoneMediaAudioRequestCallback();
        TestMediaRequestStatusCallback requestCallback = new TestMediaRequestStatusCallback();
        assignOccupantToAudioZones();
        mCarAudioService.registerPrimaryZoneMediaAudioRequestCallback(requestToken);
        long requestId = mCarAudioService.requestMediaAudioOnPrimaryZone(requestCallback,
                TEST_REAR_RIGHT_PASSENGER_OCCUPANT);
        requestToken.waitForCallback();
        requestToken.reset();
        mCarAudioService.allowMediaAudioOnPrimaryZone(requestToken, requestId,
                /* allowed= */ true);
        requestToken.waitForCallback();
        requestToken.reset();

        boolean cancel = mCarAudioService.cancelMediaAudioOnPrimaryZone(requestId);

        requestToken.waitForCallback();
        expectWithMessage("Cancel status after allowed").that(cancel).isTrue();
        expectWithMessage("Media allowed status after canceled")
                .that(mCarAudioService.isMediaAudioAllowedInPrimaryZone(
                        TEST_REAR_RIGHT_PASSENGER_OCCUPANT))
                .isFalse();
    }

    @Test
    public void getZoneIdForAudioFocusInfo_beforeAllowedSharedAudio() throws Exception {
        mCarAudioService.init();
        TestPrimaryZoneMediaAudioRequestCallback
                requestToken = new TestPrimaryZoneMediaAudioRequestCallback();
        TestMediaRequestStatusCallback requestCallback = new TestMediaRequestStatusCallback();
        assignOccupantToAudioZones();
        mCarAudioService.registerPrimaryZoneMediaAudioRequestCallback(requestToken);
        mCarAudioService.requestMediaAudioOnPrimaryZone(requestCallback,
                TEST_REAR_RIGHT_PASSENGER_OCCUPANT);
        requestToken.waitForCallback();

        expectWithMessage("Not yet shared media user zone")
                .that(mCarAudioService.getZoneIdForAudioFocusInfo(TEST_REAR_RIGHT_AUDIO_FOCUS_INFO))
                .isEqualTo(TEST_REAR_RIGHT_ZONE_ID);
    }

    @Test
    public void getZoneIdForAudioFocusInfo_afterAllowedShareAudio() throws Exception {
        mCarAudioService.init();
        TestPrimaryZoneMediaAudioRequestCallback
                requestToken = new TestPrimaryZoneMediaAudioRequestCallback();
        TestMediaRequestStatusCallback requestCallback = new TestMediaRequestStatusCallback();
        assignOccupantToAudioZones();
        mCarAudioService.registerPrimaryZoneMediaAudioRequestCallback(requestToken);
        long requestId = mCarAudioService.requestMediaAudioOnPrimaryZone(requestCallback,
                TEST_REAR_RIGHT_PASSENGER_OCCUPANT);
        requestToken.waitForCallback();
        requestToken.reset();
        mCarAudioService.allowMediaAudioOnPrimaryZone(requestToken, requestId, /* allowed= */ true);
        requestToken.waitForCallback();

        expectWithMessage("Shared media user zone")
                .that(mCarAudioService.getZoneIdForAudioFocusInfo(TEST_REAR_RIGHT_AUDIO_FOCUS_INFO))
                .isEqualTo(PRIMARY_AUDIO_ZONE);
    }

    @Test
    public void getZoneIdForAudioFocusInfo_afterCanceled() throws Exception {
        mCarAudioService.init();
        TestPrimaryZoneMediaAudioRequestCallback
                requestToken = new TestPrimaryZoneMediaAudioRequestCallback();
        TestMediaRequestStatusCallback requestCallback = new TestMediaRequestStatusCallback();
        assignOccupantToAudioZones();
        mCarAudioService.registerPrimaryZoneMediaAudioRequestCallback(requestToken);
        long requestId = mCarAudioService.requestMediaAudioOnPrimaryZone(requestCallback,
                TEST_REAR_RIGHT_PASSENGER_OCCUPANT);
        requestToken.waitForCallback();
        requestToken.reset();
        mCarAudioService.allowMediaAudioOnPrimaryZone(requestToken, requestId,
                /* allowed= */ true);
        requestToken.waitForCallback();
        requestToken.reset();
        mCarAudioService.cancelMediaAudioOnPrimaryZone(requestId);
        requestToken.waitForCallback();

        expectWithMessage("Canceled shared media user zone")
                .that(mCarAudioService.getZoneIdForAudioFocusInfo(TEST_REAR_RIGHT_AUDIO_FOCUS_INFO))
                .isEqualTo(TEST_REAR_RIGHT_ZONE_ID);
    }

    @Test
    public void getZoneIdForAudioFocusInfo_afterReset() throws Exception {
        mCarAudioService.init();
        TestPrimaryZoneMediaAudioRequestCallback
                requestToken = new TestPrimaryZoneMediaAudioRequestCallback();
        TestMediaRequestStatusCallback requestCallback = new TestMediaRequestStatusCallback();
        assignOccupantToAudioZones();
        mCarAudioService.registerPrimaryZoneMediaAudioRequestCallback(requestToken);
        long requestId = mCarAudioService.requestMediaAudioOnPrimaryZone(requestCallback,
                TEST_REAR_RIGHT_PASSENGER_OCCUPANT);
        requestToken.waitForCallback();
        requestToken.reset();
        mCarAudioService.allowMediaAudioOnPrimaryZone(requestToken, requestId,
                /* allowed= */ true);
        requestToken.waitForCallback();
        requestToken.reset();
        mCarAudioService.resetMediaAudioOnPrimaryZone(TEST_REAR_RIGHT_PASSENGER_OCCUPANT);
        requestToken.waitForCallback();

        expectWithMessage("Reset shared media user zone")
                .that(mCarAudioService.getZoneIdForAudioFocusInfo(TEST_REAR_RIGHT_AUDIO_FOCUS_INFO))
                .isEqualTo(TEST_REAR_RIGHT_ZONE_ID);
    }

    private static CarOccupantZoneManager.OccupantZoneInfo getOccupantInfo(int occupantZoneId,
            int occupantType, int seat) {
        return new CarOccupantZoneManager.OccupantZoneInfo(occupantZoneId, occupantType, seat);
    }

    @Test
    public void getAudioAttributesForVolumeGroup() {
        mCarAudioService.init();
        CarVolumeGroupInfo info = mCarAudioService.getVolumeGroupInfo(PRIMARY_AUDIO_ZONE,
                TEST_PRIMARY_GROUP);

        List<AudioAttributes> audioAttributes =
                mCarAudioService.getAudioAttributesForVolumeGroup(info);

        expectWithMessage("Volume group audio attributes").that(audioAttributes)
                .containsExactly(
                        CarAudioContext.getAudioAttributeFromUsage(USAGE_MEDIA),
                        CarAudioContext.getAudioAttributeFromUsage(USAGE_GAME),
                        CarAudioContext.getAudioAttributeFromUsage(USAGE_UNKNOWN),
                        CarAudioContext.getAudioAttributeFromUsage(USAGE_NOTIFICATION),
                        CarAudioContext.getAudioAttributeFromUsage(USAGE_NOTIFICATION_EVENT),
                        CarAudioContext.getAudioAttributeFromUsage(USAGE_ANNOUNCEMENT));
    }

    @Test
    public void getAudioAttributesForVolumeGroup_withNullInfo_fails() {
        mCarAudioService.init();

        NullPointerException thrown =
                assertThrows(NullPointerException.class, () ->
                        mCarAudioService.getAudioAttributesForVolumeGroup(/* groupInfo= */ null));

        expectWithMessage("Volume group audio attributes with null info exception")
                .that(thrown).hasMessageThat().contains("Car volume group info");
    }

    @Test
    public void getAudioAttributesForVolumeGroup_withDynamicRoutingDisabled() {
        when(mMockResources.getBoolean(audioUseDynamicRouting))
                .thenReturn(/* useDynamicRouting= */ false);
        CarAudioService nonDynamicAudioService = new CarAudioService(mMockContext,
                mTemporaryAudioConfigurationFile.getFile().getAbsolutePath(),
                mCarVolumeCallbackHandler);
        nonDynamicAudioService.init();

        List<AudioAttributes> audioAttributes =
                nonDynamicAudioService.getAudioAttributesForVolumeGroup(TEST_PRIMARY_VOLUME_INFO);

        expectWithMessage("Volume group audio attributes with dynamic routing disabled")
                .that(audioAttributes).isEmpty();
    }

    @Test
    public void onKeyEvent_forInvalidAudioZone() {
        mCarAudioService.init();
        int volumeBefore = mCarAudioService.getGroupVolume(PRIMARY_AUDIO_ZONE, TEST_PRIMARY_GROUP);
        CarInputService.KeyEventListener listener = getAudioKeyEventListener();
        when(mMockOccupantZoneService.getOccupantZoneIdForSeat(TEST_SEAT))
                .thenReturn(PRIMARY_OCCUPANT_ZONE);
        when(mMockOccupantZoneService.getAudioZoneIdForOccupant(PRIMARY_OCCUPANT_ZONE))
                .thenReturn(INVALID_AUDIO_ZONE);
        KeyEvent keyEvent = new KeyEvent(ACTION_DOWN, KEYCODE_UNKNOWN);

        listener.onKeyEvent(keyEvent, TEST_DISPLAY_TYPE, TEST_SEAT);

        expectWithMessage("Volume group volume after invalid audio zone")
                .that(mCarAudioService.getGroupVolume(PRIMARY_AUDIO_ZONE, TEST_PRIMARY_GROUP))
                .isEqualTo(volumeBefore);
    }

    @Test
    public void onKeyEvent_forInvalidEvent() {
        mCarAudioService.init();
        int volumeBefore = mCarAudioService.getGroupVolume(PRIMARY_AUDIO_ZONE, TEST_PRIMARY_GROUP);
        CarInputService.KeyEventListener listener = getAudioKeyEventListener();
        when(mMockOccupantZoneService.getOccupantZoneIdForSeat(TEST_SEAT))
                .thenReturn(PRIMARY_OCCUPANT_ZONE);
        when(mMockOccupantZoneService.getAudioZoneIdForOccupant(PRIMARY_OCCUPANT_ZONE))
                .thenReturn(PRIMARY_AUDIO_ZONE);
        KeyEvent keyEvent = new KeyEvent(ACTION_DOWN, KEYCODE_UNKNOWN);

        listener.onKeyEvent(keyEvent, TEST_DISPLAY_TYPE, TEST_SEAT);

        expectWithMessage("Volume group volume after unknown key event")
                .that(mCarAudioService.getGroupVolume(PRIMARY_AUDIO_ZONE, TEST_PRIMARY_GROUP))
                .isEqualTo(volumeBefore);
    }

    @Test
    public void onKeyEvent_forActionUp() {
        mCarAudioService.init();
        int volumeBefore = mCarAudioService.getGroupVolume(PRIMARY_AUDIO_ZONE, TEST_PRIMARY_GROUP);
        CarInputService.KeyEventListener listener = getAudioKeyEventListener();
        when(mMockOccupantZoneService.getOccupantZoneIdForSeat(TEST_SEAT))
                .thenReturn(PRIMARY_OCCUPANT_ZONE);
        when(mMockOccupantZoneService.getAudioZoneIdForOccupant(PRIMARY_OCCUPANT_ZONE))
                .thenReturn(PRIMARY_AUDIO_ZONE);
        KeyEvent keyEvent = new KeyEvent(ACTION_UP, KEYCODE_VOLUME_UP);

        listener.onKeyEvent(keyEvent, TEST_DISPLAY_TYPE, TEST_SEAT);

        expectWithMessage("Volume group volume after volume up in primary zone in primary group "
                + "for action up")
                .that(mCarAudioService.getGroupVolume(PRIMARY_AUDIO_ZONE, TEST_PRIMARY_GROUP))
                .isEqualTo(volumeBefore);
    }

    @Test
    public void onKeyEvent_forActionDownFollowedByActionUp() {
        mCarAudioService.init();
        int volumeBefore = mCarAudioService.getGroupVolume(PRIMARY_AUDIO_ZONE, TEST_PRIMARY_GROUP);
        CarInputService.KeyEventListener listener = getAudioKeyEventListener();
        when(mMockOccupantZoneService.getOccupantZoneIdForSeat(TEST_SEAT))
                .thenReturn(PRIMARY_OCCUPANT_ZONE);
        when(mMockOccupantZoneService.getAudioZoneIdForOccupant(PRIMARY_OCCUPANT_ZONE))
                .thenReturn(PRIMARY_AUDIO_ZONE);
        KeyEvent actionDownKeyEvent = new KeyEvent(ACTION_DOWN, KEYCODE_VOLUME_UP);
        KeyEvent actionUpKeyEvent = new KeyEvent(ACTION_UP, KEYCODE_VOLUME_UP);
        listener.onKeyEvent(actionDownKeyEvent, TEST_DISPLAY_TYPE, TEST_SEAT);

        listener.onKeyEvent(actionUpKeyEvent, TEST_DISPLAY_TYPE, TEST_SEAT);

        expectWithMessage("Volume group volume after volume up in primary zone in primary group "
                + "for action down then action up")
                .that(mCarAudioService.getGroupVolume(PRIMARY_AUDIO_ZONE, TEST_PRIMARY_GROUP))
                .isEqualTo(volumeBefore + 1);
    }

    @Test
    public void onKeyEvent_forVolumeUpEvent_inPrimaryZone() {
        mCarAudioService.init();
        int volumeBefore = mCarAudioService.getGroupVolume(PRIMARY_AUDIO_ZONE, TEST_PRIMARY_GROUP);
        CarInputService.KeyEventListener listener = getAudioKeyEventListener();
        when(mMockOccupantZoneService.getOccupantZoneIdForSeat(TEST_SEAT))
                .thenReturn(PRIMARY_OCCUPANT_ZONE);
        when(mMockOccupantZoneService.getAudioZoneIdForOccupant(PRIMARY_OCCUPANT_ZONE))
                .thenReturn(PRIMARY_AUDIO_ZONE);
        KeyEvent keyEvent = new KeyEvent(ACTION_DOWN, KEYCODE_VOLUME_UP);

        listener.onKeyEvent(keyEvent, TEST_DISPLAY_TYPE, TEST_SEAT);

        expectWithMessage("Volume group volume after volume up in primary zone in primary group")
                .that(mCarAudioService.getGroupVolume(PRIMARY_AUDIO_ZONE, TEST_PRIMARY_GROUP))
                .isGreaterThan(volumeBefore);
    }

    @Test
    public void onKeyEvent_forVolumeDownEvent_inPrimaryZone() {
        mCarAudioService.init();
        int volumeBefore = mCarAudioService.getGroupVolume(PRIMARY_AUDIO_ZONE, TEST_PRIMARY_GROUP);
        CarInputService.KeyEventListener listener = getAudioKeyEventListener();
        when(mMockOccupantZoneService.getOccupantZoneIdForSeat(TEST_SEAT))
                .thenReturn(PRIMARY_OCCUPANT_ZONE);
        when(mMockOccupantZoneService.getAudioZoneIdForOccupant(PRIMARY_OCCUPANT_ZONE))
                .thenReturn(PRIMARY_AUDIO_ZONE);
        KeyEvent keyEvent = new KeyEvent(ACTION_DOWN, KEYCODE_VOLUME_DOWN);

        listener.onKeyEvent(keyEvent, TEST_DISPLAY_TYPE, TEST_SEAT);

        expectWithMessage("Volume group volume after volume down in primary zone in primary group")
                .that(mCarAudioService.getGroupVolume(PRIMARY_AUDIO_ZONE, TEST_PRIMARY_GROUP))
                .isLessThan(volumeBefore);
    }

    @Test
    public void onKeyEvent_forVolumeDownEvent_inPrimaryZone_forSecondaryGroup() {
        mCarAudioService.init();
        int volumeBefore = mCarAudioService.getGroupVolume(PRIMARY_AUDIO_ZONE,
                TEST_SECONDARY_GROUP);
        AudioPlaybackCallback callback = getCarAudioPlaybackCallback();
        callback.onPlaybackConfigChanged(List.of(new AudioPlaybackConfigurationBuilder()
                .setUsage(USAGE_ASSISTANT)
                .setDeviceAddress(VOICE_TEST_DEVICE)
                .build())
        );
        CarInputService.KeyEventListener listener = getAudioKeyEventListener();
        when(mMockOccupantZoneService.getOccupantZoneIdForSeat(TEST_SEAT))
                .thenReturn(PRIMARY_OCCUPANT_ZONE);
        when(mMockOccupantZoneService.getAudioZoneIdForOccupant(PRIMARY_OCCUPANT_ZONE))
                .thenReturn(PRIMARY_AUDIO_ZONE);
        KeyEvent keyEvent = new KeyEvent(ACTION_DOWN, KEYCODE_VOLUME_DOWN);

        listener.onKeyEvent(keyEvent, TEST_DISPLAY_TYPE, TEST_SEAT);

        expectWithMessage(
                "Assistant volume group volume after volume down")
                .that(mCarAudioService.getGroupVolume(PRIMARY_AUDIO_ZONE, TEST_SECONDARY_GROUP))
                .isLessThan(volumeBefore);
    }

    @Test
    public void onKeyEvent_forVolumeDownEvent_inPrimaryZone_withHigherPriority() {
        mCarAudioService.init();
        int primaryGroupVolumeBefore = mCarAudioService.getGroupVolume(PRIMARY_AUDIO_ZONE,
                TEST_PRIMARY_GROUP);
        int voiceVolumeGroupBefore = mCarAudioService.getGroupVolume(PRIMARY_AUDIO_ZONE,
                TEST_THIRD_GROUP);
        AudioPlaybackCallback callback = getCarAudioPlaybackCallback();
        callback.onPlaybackConfigChanged(List.of(
                new AudioPlaybackConfigurationBuilder()
                        .setUsage(USAGE_VOICE_COMMUNICATION)
                        .setDeviceAddress(CALL_TEST_DEVICE)
                        .build(),
                new AudioPlaybackConfigurationBuilder()
                        .setUsage(USAGE_MEDIA)
                        .setDeviceAddress(MEDIA_TEST_DEVICE)
                        .build())
        );
        CarInputService.KeyEventListener listener = getAudioKeyEventListener();
        when(mMockOccupantZoneService.getOccupantZoneIdForSeat(TEST_SEAT))
                .thenReturn(PRIMARY_OCCUPANT_ZONE);
        when(mMockOccupantZoneService.getAudioZoneIdForOccupant(PRIMARY_OCCUPANT_ZONE))
                .thenReturn(PRIMARY_AUDIO_ZONE);
        KeyEvent keyEvent = new KeyEvent(ACTION_DOWN, KEYCODE_VOLUME_DOWN);

        listener.onKeyEvent(keyEvent, TEST_DISPLAY_TYPE, TEST_SEAT);

        expectWithMessage("Media volume group volume after volume down")
                .that(mCarAudioService.getGroupVolume(PRIMARY_AUDIO_ZONE, TEST_PRIMARY_GROUP))
                .isEqualTo(primaryGroupVolumeBefore);
        expectWithMessage("Call volume group volume after volume do")
                .that(mCarAudioService.getGroupVolume(PRIMARY_AUDIO_ZONE, TEST_THIRD_GROUP))
                .isLessThan(voiceVolumeGroupBefore);
    }

    @Test
    public void onKeyEvent_forVolumeMuteEvent_inPrimaryZone() {
        mCarAudioService.init();
        boolean muteBefore = mCarAudioService.isVolumeGroupMuted(PRIMARY_AUDIO_ZONE,
                TEST_PRIMARY_GROUP);
        CarInputService.KeyEventListener listener = getAudioKeyEventListener();
        when(mMockOccupantZoneService.getOccupantZoneIdForSeat(TEST_SEAT))
                .thenReturn(PRIMARY_OCCUPANT_ZONE);
        when(mMockOccupantZoneService.getAudioZoneIdForOccupant(PRIMARY_OCCUPANT_ZONE))
                .thenReturn(PRIMARY_AUDIO_ZONE);
        KeyEvent keyEvent = new KeyEvent(ACTION_DOWN, KEYCODE_VOLUME_MUTE);

        listener.onKeyEvent(keyEvent, TEST_DISPLAY_TYPE, TEST_SEAT);

        expectWithMessage("Volume group volume after volume mute")
                .that(mCarAudioService.isVolumeGroupMuted(PRIMARY_AUDIO_ZONE, TEST_PRIMARY_GROUP))
                .isNotEqualTo(muteBefore);
    }

    @Test
    public void onKeyEvent_forVolumeUpEvent_inSecondaryZone() {
        mCarAudioService.init();
        int volumeBefore = mCarAudioService.getGroupVolume(TEST_REAR_LEFT_ZONE_ID,
                SECONDARY_ZONE_VOLUME_GROUP_ID);
        CarInputService.KeyEventListener listener = getAudioKeyEventListener();
        when(mMockOccupantZoneService.getOccupantZoneIdForSeat(TEST_SEAT))
                .thenReturn(TEST_DRIVER_OCCUPANT_ZONE_ID);
        when(mMockOccupantZoneService.getAudioZoneIdForOccupant(TEST_DRIVER_OCCUPANT_ZONE_ID))
                .thenReturn(TEST_REAR_LEFT_ZONE_ID);
        KeyEvent keyEvent = new KeyEvent(ACTION_DOWN, KEYCODE_VOLUME_UP);

        listener.onKeyEvent(keyEvent, TEST_DISPLAY_TYPE, TEST_SEAT);

        expectWithMessage("Secondary zone volume group after volume up")
                .that(mCarAudioService.getGroupVolume(TEST_REAR_LEFT_ZONE_ID,
                        SECONDARY_ZONE_VOLUME_GROUP_ID))
                .isGreaterThan(volumeBefore);
    }

    @Test
    public void onKeyEvent_forVolumeDownEvent_inSecondaryZone() {
        mCarAudioService.init();
        int volumeBefore = mCarAudioService.getGroupVolume(TEST_REAR_LEFT_ZONE_ID,
                SECONDARY_ZONE_VOLUME_GROUP_ID);
        CarInputService.KeyEventListener listener = getAudioKeyEventListener();
        when(mMockOccupantZoneService.getOccupantZoneIdForSeat(TEST_SEAT))
                .thenReturn(TEST_DRIVER_OCCUPANT_ZONE_ID);
        when(mMockOccupantZoneService.getAudioZoneIdForOccupant(TEST_DRIVER_OCCUPANT_ZONE_ID))
                .thenReturn(TEST_REAR_LEFT_ZONE_ID);
        KeyEvent keyEvent = new KeyEvent(ACTION_DOWN, KEYCODE_VOLUME_DOWN);

        listener.onKeyEvent(keyEvent, TEST_DISPLAY_TYPE, TEST_SEAT);

        expectWithMessage("Secondary zone volume group after volume down")
                .that(mCarAudioService.getGroupVolume(TEST_REAR_LEFT_ZONE_ID,
                        SECONDARY_ZONE_VOLUME_GROUP_ID))
                .isLessThan(volumeBefore);
    }

    @Test
    public void onKeyEvent_forVolumeMuteEvent_inSecondaryZone() {
        mCarAudioService.init();
        boolean muteBefore = mCarAudioService.isVolumeGroupMuted(TEST_REAR_LEFT_ZONE_ID,
                SECONDARY_ZONE_VOLUME_GROUP_ID);
        CarInputService.KeyEventListener listener = getAudioKeyEventListener();
        when(mMockOccupantZoneService.getOccupantZoneIdForSeat(TEST_SEAT))
                .thenReturn(TEST_DRIVER_OCCUPANT_ZONE_ID);
        when(mMockOccupantZoneService.getAudioZoneIdForOccupant(TEST_DRIVER_OCCUPANT_ZONE_ID))
                .thenReturn(TEST_REAR_LEFT_ZONE_ID);
        KeyEvent keyEvent = new KeyEvent(ACTION_DOWN, KEYCODE_VOLUME_MUTE);

        listener.onKeyEvent(keyEvent, TEST_DISPLAY_TYPE, TEST_SEAT);

        expectWithMessage("Secondary zone volume group after volume mute")
                .that(mCarAudioService.isVolumeGroupMuted(TEST_REAR_LEFT_ZONE_ID,
                        SECONDARY_ZONE_VOLUME_GROUP_ID))
                .isNotEqualTo(muteBefore);
    }

    @Test
    public void onAudioDeviceGainsChanged_forPrimaryZone_changesVolume() {
        mCarAudioService.init();
        HalAudioGainCallback callback = getHalAudioGainCallback();
        CarAudioGainConfigInfo carGain = createCarAudioGainConfigInfo(PRIMARY_AUDIO_ZONE,
                MEDIA_TEST_DEVICE, TEST_GAIN_INDEX);

        callback.onAudioDeviceGainsChanged(List.of(Reasons.REMOTE_MUTE), List.of(carGain));

        expectWithMessage("New audio gains for primary zone")
                .that(mCarAudioService.getGroupVolume(PRIMARY_AUDIO_ZONE, TEST_PRIMARY_GROUP))
                .isEqualTo(TEST_GAIN_INDEX);
    }

    @Test
    public void onAudioDeviceGainsChanged_forSecondaryZone_changesVolume() {
        mCarAudioService.init();
        HalAudioGainCallback callback = getHalAudioGainCallback();
        CarAudioGainConfigInfo carGain = createCarAudioGainConfigInfo(TEST_REAR_LEFT_ZONE_ID,
                SECONDARY_TEST_DEVICE_1, TEST_GAIN_INDEX);

        callback.onAudioDeviceGainsChanged(List.of(Reasons.REMOTE_MUTE), List.of(carGain));

        expectWithMessage("New audio gains for secondary zone")
                .that(mCarAudioService.getGroupVolume(TEST_REAR_LEFT_ZONE_ID, TEST_PRIMARY_GROUP))
                .isEqualTo(TEST_GAIN_INDEX);
    }

    @Test
    public void onAudioDeviceGainsChanged_forIncorrectDeviceAddress_sameVolume() {
        mCarAudioService.init();
        HalAudioGainCallback callback = getHalAudioGainCallback();
        int volumeBefore = mCarAudioService.getGroupVolume(PRIMARY_AUDIO_ZONE, TEST_PRIMARY_GROUP);
        CarAudioGainConfigInfo carGain = createCarAudioGainConfigInfo(PRIMARY_AUDIO_ZONE,
                SECONDARY_TEST_DEVICE_1, TEST_GAIN_INDEX);

        callback.onAudioDeviceGainsChanged(List.of(Reasons.REMOTE_MUTE), List.of(carGain));

        expectWithMessage("Same audio gains for primary zone")
                .that(mCarAudioService.getGroupVolume(PRIMARY_AUDIO_ZONE, TEST_PRIMARY_GROUP))
                .isEqualTo(volumeBefore);
    }

    @Test
    public void onAudioDeviceGainsChanged_forMultipleZones_changesVolume() {
        mCarAudioService.init();
        HalAudioGainCallback callback = getHalAudioGainCallback();
        CarAudioGainConfigInfo primaryAudioZoneCarGain = createCarAudioGainConfigInfo(
                PRIMARY_AUDIO_ZONE, MEDIA_TEST_DEVICE, TEST_GAIN_INDEX);
        CarAudioGainConfigInfo secondaryAudioZoneCarGain = createCarAudioGainConfigInfo(
                TEST_REAR_LEFT_ZONE_ID, SECONDARY_TEST_DEVICE_1, TEST_GAIN_INDEX);

        callback.onAudioDeviceGainsChanged(List.of(Reasons.THERMAL_LIMITATION),
                List.of(primaryAudioZoneCarGain, secondaryAudioZoneCarGain));

        expectWithMessage("New audio gains for primary zone")
                .that(mCarAudioService.getGroupVolume(PRIMARY_AUDIO_ZONE, TEST_PRIMARY_GROUP))
                .isEqualTo(TEST_GAIN_INDEX);
        expectWithMessage("New audio gains for secondary zone")
                .that(mCarAudioService.getGroupVolume(TEST_REAR_LEFT_ZONE_ID, TEST_PRIMARY_GROUP))
                .isEqualTo(TEST_GAIN_INDEX);
    }

    @Test
    public void getActiveAudioAttributesForZone() {
        mCarAudioService.init();

        expectWithMessage("Default active audio attributes").that(
                mCarAudioService.getActiveAudioAttributesForZone(PRIMARY_AUDIO_ZONE)).isEmpty();
    }

    @Test
    public void getActiveAudioAttributesForZone_withActiveHalFocus() {
        when(mAudioManager.requestAudioFocus(any())).thenReturn(
                AudioManager.AUDIOFOCUS_REQUEST_GRANTED);
        mCarAudioService.init();
        requestHalAudioFocus(USAGE_ALARM);

        expectWithMessage("HAL active audio attributes")
                .that(mCarAudioService.getActiveAudioAttributesForZone(PRIMARY_AUDIO_ZONE))
                .containsExactly(new AudioAttributes.Builder().setUsage(USAGE_ALARM).build());
    }

    @Test
    public void getActiveAudioAttributesForZone_withActivePlayback() {
        mCarAudioService.init();
        mockActivePlayback();

        expectWithMessage("Playback active audio attributes")
                .that(mCarAudioService.getActiveAudioAttributesForZone(PRIMARY_AUDIO_ZONE))
                .containsExactly(new AudioAttributes.Builder().setUsage(USAGE_MEDIA).build());
    }

    @Test
    public void getActiveAudioAttributesForZone_withActiveHalAndPlayback() {
        mCarAudioService.init();
        mockActivePlayback();
        when(mAudioManager.requestAudioFocus(any())).thenReturn(
                AudioManager.AUDIOFOCUS_REQUEST_GRANTED);
        requestHalAudioFocus(USAGE_VOICE_COMMUNICATION);

        expectWithMessage("Playback active audio attributes")
                .that(mCarAudioService.getActiveAudioAttributesForZone(PRIMARY_AUDIO_ZONE))
                .containsExactly(new AudioAttributes.Builder().setUsage(USAGE_MEDIA).build(),
                        new AudioAttributes.Builder().setUsage(USAGE_VOICE_COMMUNICATION).build());
    }

    @Test
    public void getCallStateForZone_forPrimaryZone() throws Exception {
        when(mMockTelephonyManager.getCallState()).thenReturn(TelephonyManager.CALL_STATE_OFFHOOK);
        when(mMockOccupantZoneService.getDriverUserId()).thenReturn(TEST_DRIVER_USER_ID);
        mCarAudioService.init();
        when(mMockOccupantZoneService.getUserForOccupant(anyInt()))
                .thenReturn(TEST_DRIVER_USER_ID, TEST_REAR_RIGHT_USER_ID);
        assignOccupantToAudioZones();

        expectWithMessage("Primary zone call state").that(
                mCarAudioService.getCallStateForZone(PRIMARY_AUDIO_ZONE))
                .isEqualTo(TelephonyManager.CALL_STATE_OFFHOOK);
    }

    @Test
    public void getCallStateForZone_forNonPrimaryZone() throws Exception {
        when(mMockTelephonyManager.getCallState()).thenReturn(TelephonyManager.CALL_STATE_OFFHOOK);
        when(mMockOccupantZoneService.getDriverUserId()).thenReturn(TEST_DRIVER_USER_ID);
        mCarAudioService.init();
        when(mMockOccupantZoneService.getUserForOccupant(anyInt()))
                .thenReturn(TEST_REAR_LEFT_USER_ID, TEST_REAR_RIGHT_USER_ID);
        assignOccupantToAudioZones();

        expectWithMessage("Secondary zone call state").that(
                        mCarAudioService.getCallStateForZone(TEST_REAR_LEFT_ZONE_ID))
                .isEqualTo(TelephonyManager.CALL_STATE_IDLE);
    }

    @Test
    public void getVolumeGroupAndContextCount() {
        CarAudioService useCoreAudioCarAudioService =
                getCarAudioServiceUsingCoreAudioRoutingAndVolume();

        verify(mAudioManager).registerVolumeGroupCallback(any(), any());
        expectWithMessage("Primary zone car volume group count")
                .that(useCoreAudioCarAudioService.getVolumeGroupCount(PRIMARY_AUDIO_ZONE))
                .isEqualTo(CoreAudioRoutingUtils.getVolumeGroups().size());
        expectWithMessage("Number of contexts")
                .that(useCoreAudioCarAudioService.getCarAudioContext().getAllContextsIds().size())
                .isEqualTo(CoreAudioRoutingUtils.getProductStrategies().size());
        expectWithMessage("Car Audio Contexts")
                .that(useCoreAudioCarAudioService.getCarAudioContext().getAllContextsIds())
                .containsExactly(CoreAudioRoutingUtils.NAV_STRATEGY_ID,
                        CoreAudioRoutingUtils.MUSIC_STRATEGY_ID,
                        CoreAudioRoutingUtils.OEM_STRATEGY_ID);
    }

    @Test
    public void registerAudioZonesMirrorStatusCallback() {
        mCarAudioService.init();
        TestAudioZonesMirrorStatusCallbackCallback callback =
                new TestAudioZonesMirrorStatusCallbackCallback(/* count= */ 1);

        boolean registered = mCarAudioService.registerAudioZonesMirrorStatusCallback(callback);

        expectWithMessage("Audio zones mirror status callback registered status")
                .that(registered).isTrue();
    }

    @Test
    public void registerAudioZonesMirrorStatusCallback_withoutMirroringEnabled() {
        CarAudioService carAudioService = getCarAudioServiceWithoutMirroring();
        carAudioService.init();
        TestAudioZonesMirrorStatusCallbackCallback callback =
                new TestAudioZonesMirrorStatusCallbackCallback(/* count= */ 1);

        IllegalStateException thrown =
                assertThrows(IllegalStateException.class, () ->
                        carAudioService.registerAudioZonesMirrorStatusCallback(callback));

        expectWithMessage("Disabled audio zones mirror register exception").that(thrown)
                .hasMessageThat().contains("Audio zones mirroring is required");
    }

    @Test
    public void registerAudioZonesMirrorStatusCallback_withNullCallback() {
        mCarAudioService.init();

        NullPointerException thrown =
                assertThrows(NullPointerException.class, () ->
                    mCarAudioService.registerAudioZonesMirrorStatusCallback(/* callback= */ null));

        expectWithMessage("Null audio zones mirror register exception").that(thrown)
                .hasMessageThat().contains("Audio zones mirror status callback");
    }

    @Test
    public void unregisterAudioZonesMirrorStatusCallback_withNullCallback() {
        mCarAudioService.init();

        NullPointerException thrown =
                assertThrows(NullPointerException.class, () -> mCarAudioService
                        .unregisterAudioZonesMirrorStatusCallback(/* callback= */ null));

        expectWithMessage("Null audio zones mirror unregister exception").that(thrown)
                .hasMessageThat().contains("Audio zones mirror status callback");
    }

    @Test
    public void enableMirrorForAudioZones_withNullAudioZones() {
        mCarAudioService.init();

        NullPointerException thrown =
                assertThrows(NullPointerException.class, () ->
                        mCarAudioService.enableMirrorForAudioZones(/* audioZones= */ null));

        expectWithMessage("Null mirror audio zones exception").that(thrown)
                .hasMessageThat().contains("Mirror audio zones");
    }

    @Test
    public void enableMirrorForAudioZones() throws Exception {
        mCarAudioService.init();
        TestAudioZonesMirrorStatusCallbackCallback callback =
                getAudioZonesMirrorStatusCallback();
        assignOccupantToAudioZones();

        mCarAudioService.enableMirrorForAudioZones(TEST_AUDIO_ZONES);

        callback.waitForCallback();
        expectWithMessage("Audio mirror approved status").that(callback.getLastStatus())
                .isEqualTo(CarAudioManager.AUDIO_REQUEST_STATUS_APPROVED);
        expectWithMessage("Audio mirror approved zones").that(callback.getLastZoneIds())
                .asList().containsExactly(TEST_REAR_LEFT_ZONE_ID, TEST_REAR_RIGHT_ZONE_ID);
    }

    @Test
    public void enableMirrorForAudioZones_forPrimaryZone_fails() throws Exception {
        mCarAudioService.init();
        assignOccupantToAudioZones();
        int[] audioZones = new int[]{TEST_REAR_LEFT_ZONE_ID, PRIMARY_AUDIO_ZONE};

        IllegalArgumentException thrown =
                assertThrows(IllegalArgumentException.class, () ->
                        mCarAudioService.enableMirrorForAudioZones(audioZones));

        expectWithMessage("Mirror audio zones with primary zone exception").that(thrown)
                .hasMessageThat().contains("not allowed for primary audio zone");
    }

    @Test
    public void enableMirrorForAudioZones_forNonAssignedZone_fails() throws Exception {
        when(mMockOccupantZoneService.getUserForOccupant(TEST_REAR_RIGHT_OCCUPANT_ZONE_ID))
                .thenReturn(UserManagerHelper.USER_NULL);
        mCarAudioService.init();
        getAudioZonesMirrorStatusCallback();
        assignOccupantToAudioZones();

        IllegalStateException thrown =
                assertThrows(IllegalStateException.class, () ->
                        mCarAudioService.enableMirrorForAudioZones(TEST_AUDIO_ZONES));

        expectWithMessage("Mirror audio zones for unoccupied audio zone exception")
                .that(thrown).hasMessageThat().contains("must have an active user");
    }

    @Test
    public void enableMirrorForAudioZones_forRepeatingZones_fails() throws Exception {
        mCarAudioService.init();
        assignOccupantToAudioZones();
        int[] audioZones = new int[]{TEST_REAR_LEFT_ZONE_ID,
                TEST_REAR_LEFT_ZONE_ID};

        IllegalArgumentException thrown =
                assertThrows(IllegalArgumentException.class, () ->
                        mCarAudioService.enableMirrorForAudioZones(audioZones));

        expectWithMessage("Repeated mirror audio zones exception").that(thrown)
                .hasMessageThat().contains("must be unique");
    }

    @Test
    public void enableMirrorForAudioZones_forAlreadyMirroredZones() throws Exception {
        mCarAudioService.init();
        TestAudioZonesMirrorStatusCallbackCallback callback =
                getAudioZonesMirrorStatusCallback();
        assignOccupantToAudioZones();
        mCarAudioService.enableMirrorForAudioZones(TEST_AUDIO_ZONES);
        callback.waitForCallback();
        callback.reset(/* count= */ 1);

        mCarAudioService.enableMirrorForAudioZones(TEST_AUDIO_ZONES);

        callback.waitForCallback();
        expectWithMessage("Audio mirror for repeating request called count")
                .that(callback.mNumberOfCalls).isEqualTo(2);
        expectWithMessage("Audio mirror for repeating request approved status")
                .that(callback.getLastStatus()).isEqualTo(
                        CarAudioManager.AUDIO_REQUEST_STATUS_APPROVED);
        expectWithMessage("Audio mirror for repeating request approved zones")
                .that(callback.getLastZoneIds()).asList()
                .containsExactly(TEST_REAR_LEFT_ZONE_ID, TEST_REAR_RIGHT_ZONE_ID);
    }

    @Test
    public void enableMirrorForAudioZones_afterSharedInPrimaryZone() throws Exception {
        mCarAudioService.init();
        TestPrimaryZoneMediaAudioRequestCallback
                requestToken = new TestPrimaryZoneMediaAudioRequestCallback();
        mCarAudioService.registerPrimaryZoneMediaAudioRequestCallback(requestToken);
        TestMediaRequestStatusCallback requestCallback = new TestMediaRequestStatusCallback();
        assignOccupantToAudioZones();
        long requestId = mCarAudioService.requestMediaAudioOnPrimaryZone(requestCallback,
                TEST_REAR_RIGHT_PASSENGER_OCCUPANT);
        requestToken.waitForCallback();
        requestToken.reset();
        mCarAudioService.allowMediaAudioOnPrimaryZone(requestToken, requestId, /* allowed= */ true);
        requestToken.waitForCallback();
        requestToken.reset();

        IllegalStateException thrown =
                assertThrows(IllegalStateException.class, () ->
                        mCarAudioService.enableMirrorForAudioZones(TEST_AUDIO_ZONES));

        expectWithMessage("Mirror audio zones while sharing in primary zone exception")
                .that(thrown).hasMessageThat().contains("currently sharing to primary zone");
    }

    @Test
    public void enableMirrorForAudioZones_forInvertedMirrorConfiguration()
            throws Exception {
        mCarAudioService.init();
        TestAudioZonesMirrorStatusCallbackCallback callback =
                getAudioZonesMirrorStatusCallback();
        assignOccupantToAudioZones();
        mCarAudioService.enableMirrorForAudioZones(new int[] {TEST_REAR_RIGHT_ZONE_ID,
                TEST_REAR_LEFT_ZONE_ID});
        callback.waitForCallback();
        callback.reset(/* count= */ 1);

        mCarAudioService.enableMirrorForAudioZones(TEST_AUDIO_ZONES);

        callback.waitForCallback();
        expectWithMessage("Audio mirror for inverted mirror request called count")
                .that(callback.mNumberOfCalls).isEqualTo(2);
        expectWithMessage("Audio mirror for inverted mirror request updated status")
                .that(callback.getStatus(/* index= */ 1)).isEqualTo(
                        CarAudioManager.AUDIO_REQUEST_STATUS_APPROVED);
        expectWithMessage("Audio mirror for inverted mirror request updated zones")
                .that(callback.getZoneIds(/* index= */ 1)).asList()
                .containsExactly(TEST_REAR_LEFT_ZONE_ID, TEST_REAR_RIGHT_ZONE_ID);
    }

    @Test
    public void enableMirrorForAudioZones_forDifferentMirrorConfiguration_andPendingFocus()
            throws Exception {
        mCarAudioService.init();
        TestAudioZonesMirrorStatusCallbackCallback callback =
                getAudioZonesMirrorStatusCallback();
        assignOccupantToAudioZones();
        mCarAudioService.enableMirrorForAudioZones(new int[] {TEST_REAR_RIGHT_ZONE_ID,
                TEST_REAR_LEFT_ZONE_ID});
        callback.waitForCallback();
        callback.reset(/* count= */ 2);
        AudioFocusInfo audioFocusInfo = createAudioFocusInfoForMedia(TEST_REAR_RIGHT_UID);
        mCarAudioService.requestAudioFocusForTest(audioFocusInfo, AUDIOFOCUS_REQUEST_GRANTED);

        mCarAudioService.enableMirrorForAudioZones(TEST_AUDIO_ZONES);

        callback.waitForCallback();
        List<Integer> focusChanges = getFocusChanges(audioFocusInfo);
        expectWithMessage("Media audio focus changes after enabled mirror")
                .that(focusChanges).containsExactly(AUDIOFOCUS_LOSS_TRANSIENT, AUDIOFOCUS_GAIN);
    }

    @Test
    public void getAudioZoneConfigInfos() {
        mCarAudioService.init();

        List<CarAudioZoneConfigInfo> zoneConfigInfos =
                mCarAudioService.getAudioZoneConfigInfos(TEST_REAR_LEFT_ZONE_ID);

        List<String> zoneConfigNames = new ArrayList(zoneConfigInfos.size());
        for (int index = 0; index < zoneConfigInfos.size(); index++) {
            zoneConfigNames.add(zoneConfigInfos.get(index).getName());
        }
        expectWithMessage("Zone configurations for secondary zone").that(zoneConfigNames)
                .containsExactly(SECONDARY_ZONE_CONFIG_NAME_1, SECONDARY_ZONE_CONFIG_NAME_2);
    }

    @Test
    public void getCurrentAudioZoneConfigInfo() {
        mCarAudioService.init();

        CarAudioZoneConfigInfo currentZoneConfigInfo =
                mCarAudioService.getCurrentAudioZoneConfigInfo(TEST_REAR_LEFT_ZONE_ID);

        expectWithMessage("Name of current zone configuration for secondary zone")
                .that(currentZoneConfigInfo.getName()).isEqualTo(SECONDARY_ZONE_CONFIG_NAME_1);
    }

    @Test
    public void switchZoneToConfig() throws Exception {
        mCarAudioService.init();
        SwitchAudioZoneConfigCallbackImpl callback = new SwitchAudioZoneConfigCallbackImpl();
        assignOccupantToAudioZones();
        CarAudioZoneConfigInfo zoneConfigSwitchTo = getZoneConfigToSwitch(TEST_REAR_LEFT_ZONE_ID);

        mCarAudioService.switchZoneToConfig(zoneConfigSwitchTo, callback);

        callback.waitForCallback();
        expectWithMessage("Updated zone configuration")
                .that(callback.getZoneConfig()).isEqualTo(zoneConfigSwitchTo);
        expectWithMessage("Zone configuration switching status")
                .that(callback.getSwitchStatus()).isTrue();
    }

    @Test
    public void switchZoneToConfig_forNonAssignedZone_fails() throws Exception {
        when(mMockOccupantZoneService.getUserForOccupant(TEST_REAR_LEFT_OCCUPANT_ZONE_ID))
                .thenReturn(UserManagerHelper.USER_NULL);
        mCarAudioService.init();
        SwitchAudioZoneConfigCallbackImpl callback = new SwitchAudioZoneConfigCallbackImpl();
        assignOccupantToAudioZones();
        CarAudioZoneConfigInfo  zoneConfigSwitchTo = getZoneConfigToSwitch(TEST_REAR_LEFT_ZONE_ID);

        IllegalStateException thrown =
                assertThrows(IllegalStateException.class, () ->
                        mCarAudioService.switchZoneToConfig(zoneConfigSwitchTo, callback));

        expectWithMessage("Switching zone configuration for unoccupied audio zone exception")
                .that(thrown).hasMessageThat().contains("must have an active user");
    }

    @Test
    public void switchZoneToConfig_afterSharedInPrimaryZone_fails() throws Exception {
        mCarAudioService.init();
        SwitchAudioZoneConfigCallbackImpl callback = new SwitchAudioZoneConfigCallbackImpl();
        TestPrimaryZoneMediaAudioRequestCallback
                requestToken = new TestPrimaryZoneMediaAudioRequestCallback();
        mCarAudioService.registerPrimaryZoneMediaAudioRequestCallback(requestToken);
        TestMediaRequestStatusCallback requestCallback = new TestMediaRequestStatusCallback();
        assignOccupantToAudioZones();
        long requestId = mCarAudioService.requestMediaAudioOnPrimaryZone(requestCallback,
                TEST_REAR_LEFT_PASSENGER_OCCUPANT);
        requestToken.waitForCallback();
        requestToken.reset();
        mCarAudioService.allowMediaAudioOnPrimaryZone(requestToken, requestId, /* allowed= */ true);
        requestToken.waitForCallback();
        requestToken.reset();
        CarAudioZoneConfigInfo zoneConfigSwitchTo = getZoneConfigToSwitch(TEST_REAR_LEFT_ZONE_ID);

        IllegalStateException thrown =
                assertThrows(IllegalStateException.class, () ->
                        mCarAudioService.switchZoneToConfig(zoneConfigSwitchTo, callback));

        expectWithMessage("Switching zone configuration while sharing in primary zone exception")
                .that(thrown).hasMessageThat().contains("currently sharing to primary zone");
    }

    @Test
    public void switchZoneToConfig_withPendingFocus() throws Exception {
        mCarAudioService.init();
        SwitchAudioZoneConfigCallbackImpl callback = new SwitchAudioZoneConfigCallbackImpl();
        assignOccupantToAudioZones();
        AudioFocusInfo audioFocusInfo = createAudioFocusInfoForMedia(TEST_REAR_RIGHT_UID);
        mCarAudioService.requestAudioFocusForTest(audioFocusInfo, AUDIOFOCUS_REQUEST_GRANTED);
        CarAudioZoneConfigInfo zoneConfigSwitchTo = getZoneConfigToSwitch(TEST_REAR_RIGHT_ZONE_ID);

        mCarAudioService.switchZoneToConfig(zoneConfigSwitchTo, callback);

        callback.waitForCallback();
        expectWithMessage("Updated zone configuration with pending focus")
                .that(callback.getZoneConfig()).isEqualTo(zoneConfigSwitchTo);
        expectWithMessage("Zone configuration switching status with pending focus")
                .that(callback.getSwitchStatus()).isTrue();
        List<Integer> focusChanges = getFocusChanges(audioFocusInfo);
        expectWithMessage("Media audio focus changes after switching zone")
                .that(focusChanges).containsExactly(AUDIOFOCUS_LOSS_TRANSIENT, AUDIOFOCUS_GAIN);
    }

    @Test
    public void switchZoneToConfig_withCurrentZoneConfigAndPendingFocus_notLoseAndRegainFocus()
            throws Exception {
        mCarAudioService.init();
        SwitchAudioZoneConfigCallbackImpl callback = new SwitchAudioZoneConfigCallbackImpl();
        assignOccupantToAudioZones();
        AudioFocusInfo audioFocusInfo = createAudioFocusInfoForMedia(TEST_REAR_RIGHT_UID);
        mCarAudioService.requestAudioFocusForTest(audioFocusInfo, AUDIOFOCUS_REQUEST_GRANTED);
        CarAudioZoneConfigInfo currentZoneConfig =
                mCarAudioService.getCurrentAudioZoneConfigInfo(TEST_REAR_RIGHT_ZONE_ID);

        mCarAudioService.switchZoneToConfig(currentZoneConfig, callback);

        callback.waitForCallback();
        expectWithMessage("Updated zone configuration with current configuration")
                .that(callback.getZoneConfig()).isEqualTo(currentZoneConfig);
        expectWithMessage("Zone configuration switching status with current configuration")
                .that(callback.getSwitchStatus()).isTrue();
        verify(mAudioManager, never()).dispatchAudioFocusChange(eq(audioFocusInfo), anyInt(),
                any(AudioPolicy.class));
    }

    private TestAudioZonesMirrorStatusCallbackCallback getAudioZonesMirrorStatusCallback() {
        TestAudioZonesMirrorStatusCallbackCallback callback =
                new TestAudioZonesMirrorStatusCallbackCallback(/* count= */ 1);
        mCarAudioService.registerAudioZonesMirrorStatusCallback(callback);
        return callback;
    }

    private void assignOccupantToAudioZones() throws RemoteException {
        ICarOccupantZoneCallback occupantZoneCallback = getOccupantZoneCallback();
        occupantZoneCallback.onOccupantZoneConfigChanged(
                CarOccupantZoneManager.ZONE_CONFIG_CHANGE_FLAG_USER);
    }

    private CarAudioGainConfigInfo createCarAudioGainConfigInfo(int zoneId,
            String devicePortAddress, int volumeIndex) {
        AudioGainConfigInfo configInfo = new AudioGainConfigInfo();
        configInfo.zoneId = zoneId;
        configInfo.devicePortAddress = devicePortAddress;
        configInfo.volumeIndex = volumeIndex;
        return new CarAudioGainConfigInfo(configInfo);
    }

    private HalAudioGainCallback getHalAudioGainCallback() {
        ArgumentCaptor<HalAudioGainCallback> captor = ArgumentCaptor.forClass(
                HalAudioGainCallback.class);
        verify(mAudioControlWrapperAidl).registerAudioGainCallback(captor.capture());
        return captor.getValue();
    }

    private AudioPlaybackCallback getCarAudioPlaybackCallback() {
        ArgumentCaptor<AudioPlaybackCallback> captor = ArgumentCaptor.forClass(
                AudioPlaybackCallback.class);
        verify(mAudioManager).registerAudioPlaybackCallback(captor.capture(), any());
        return captor.getValue();
    }

    private CarInputService.KeyEventListener getAudioKeyEventListener() {
        ArgumentCaptor<CarInputService.KeyEventListener> captor =
                ArgumentCaptor.forClass(CarInputService.KeyEventListener.class);
        verify(mMockCarInputService).registerKeyEventListener(captor.capture(), any());
        return captor.getValue();
    }

    private void requestHalAudioFocus(int usage) {
        ArgumentCaptor<HalFocusListener> captor =
                ArgumentCaptor.forClass(HalFocusListener.class);
        verify(mAudioControlWrapperAidl).registerFocusListener(captor.capture());
        HalFocusListener halFocusListener = captor.getValue();
        halFocusListener.requestAudioFocus(usage, PRIMARY_AUDIO_ZONE,
                AudioManager.AUDIOFOCUS_GAIN_TRANSIENT);
    }

    private void mockActivePlayback() {
        AudioPlaybackCallback callback = getCarAudioPlaybackCallback();
        callback.onPlaybackConfigChanged(List.of(getPlaybackConfig()));
    }

    private AudioPlaybackConfiguration getPlaybackConfig() {
        AudioAttributes audioAttributes = new AudioAttributes.Builder()
                .setUsage(USAGE_MEDIA).build();
        AudioPlaybackConfiguration config = mock(AudioPlaybackConfiguration.class);
        when(config.getAudioAttributes()).thenReturn(audioAttributes);
        when(config.getAudioDeviceInfo()).thenReturn(mMediaOutputDevice);
        when(config.isActive()).thenReturn(true);

        return config;
    }

    private CarAudioService getCarAudioServiceWithoutMirroring() {
        AudioDeviceInfo[] outputDevices = getOutputDevicesWithNoMirrorDevice();
        when(mAudioManager.getDevices(AudioManager.GET_DEVICES_OUTPUTS)).thenReturn(outputDevices);
        CarAudioService carAudioService =
                new CarAudioService(mMockContext, mTemporaryAudioConfigurationFile.getFile()
                        .getAbsolutePath(), mCarVolumeCallbackHandler);
        carAudioService.init();
        return carAudioService;
    }

    private CarAudioService getCarAudioServiceUsingCoreAudioRoutingAndVolume() {
        when(mMockResources.getBoolean(audioUseCoreVolume))
                .thenReturn(/* audioUseCoreVolume= */ true);
        when(mMockResources.getBoolean(audioUseCoreRouting))
                .thenReturn(/* audioUseCoreRouting= */ true);
        CarAudioService useCoreAudioCarAudioService =
                new CarAudioService(mMockContext,
                        mTemporaryAudioConfigurationUsingCoreAudioFile.getFile().getAbsolutePath(),
                        mCarVolumeCallbackHandler);
        useCoreAudioCarAudioService.init();
        return useCoreAudioCarAudioService;
    }

    private void mockGrantCarControlAudioSettingsPermission() {
        mockContextCheckCallingOrSelfPermission(mMockContext,
                PERMISSION_CAR_CONTROL_AUDIO_SETTINGS, PERMISSION_GRANTED);
    }

    private void mockDenyCarControlAudioSettingsPermission() {
        mockContextCheckCallingOrSelfPermission(mMockContext,
                PERMISSION_CAR_CONTROL_AUDIO_SETTINGS, PERMISSION_DENIED);
    }

    private void mockDenyCarControlAudioVolumePermission() {
        mockContextCheckCallingOrSelfPermission(mMockContext,
                PERMISSION_CAR_CONTROL_AUDIO_VOLUME, PERMISSION_DENIED);
    }

    private AudioDeviceInfo[] generateInputDeviceInfos() {
        mMicrophoneInputDevice = new AudioDeviceInfoBuilder()
                .setAddressName(PRIMARY_ZONE_MICROPHONE_ADDRESS)
                .setType(TYPE_BUILTIN_MIC)
                .setIsSource(true)
                .build();
        mFmTunerInputDevice = new AudioDeviceInfoBuilder()
                .setAddressName(PRIMARY_ZONE_FM_TUNER_ADDRESS)
                .setType(TYPE_FM_TUNER)
                .setIsSource(true)
                .build();
        return new AudioDeviceInfo[]{mMicrophoneInputDevice, mFmTunerInputDevice};
    }

    private AudioDeviceInfo[] getOutputDevicesWithNoMirrorDevice() {
        return new AudioDeviceInfo[] {
                new AudioDeviceInfoBuilder()
                        .setAudioGains(new AudioGain[] {new GainBuilder().build()})
                        .setAddressName(MEDIA_TEST_DEVICE)
                        .build(),
                new AudioDeviceInfoBuilder()
                        .setAudioGains(new AudioGain[] {new GainBuilder().build()})
                        .setAddressName(NAVIGATION_TEST_DEVICE)
                        .build(),
                new AudioDeviceInfoBuilder()
                        .setAudioGains(new AudioGain[] {new GainBuilder().build()})
                        .setAddressName(CALL_TEST_DEVICE)
                        .build(),
                new AudioDeviceInfoBuilder()
                        .setAudioGains(new AudioGain[] {new GainBuilder().build()})
                        .setAddressName(SYSTEM_BUS_DEVICE)
                        .build(),
                new AudioDeviceInfoBuilder()
                        .setAudioGains(new AudioGain[] {new GainBuilder().build()})
                        .setAddressName(NOTIFICATION_TEST_DEVICE)
                        .build(),
                new AudioDeviceInfoBuilder()
                        .setAudioGains(new AudioGain[] {new GainBuilder().build()})
                        .setAddressName(VOICE_TEST_DEVICE)
                        .build(),
                new AudioDeviceInfoBuilder()
                        .setAudioGains(new AudioGain[] {new GainBuilder().build()})
                        .setAddressName(RING_TEST_DEVICE)
                        .build(),
                new AudioDeviceInfoBuilder()
                        .setAudioGains(new AudioGain[] {new GainBuilder().build()})
                        .setAddressName(ALARM_TEST_DEVICE)
                        .build(),
                new AudioDeviceInfoBuilder()
                        .setAudioGains(new AudioGain[] {new GainBuilder().build()})
                        .setAddressName(SECONDARY_TEST_DEVICE_1)
<<<<<<< HEAD
                        .build(),
                new AudioDeviceInfoBuilder()
                        .setAudioGains(new AudioGain[] {new GainBuilder().build()})
                        .setAddressName(SECONDARY_TEST_DEVICE_2)
                        .build(),
                new AudioDeviceInfoBuilder()
                        .setAudioGains(new AudioGain[] {new GainBuilder().build()})
                        .setAddressName(TERTIARY_TEST_DEVICE_1)
                        .build(),
                new AudioDeviceInfoBuilder()
                        .setAudioGains(new AudioGain[] {new GainBuilder().build()})
=======
                        .build(),
                new AudioDeviceInfoBuilder()
                        .setAudioGains(new AudioGain[] {new GainBuilder().build()})
                        .setAddressName(SECONDARY_TEST_DEVICE_2)
                        .build(),
                new AudioDeviceInfoBuilder()
                        .setAudioGains(new AudioGain[] {new GainBuilder().build()})
                        .setAddressName(TERTIARY_TEST_DEVICE_1)
                        .build(),
                new AudioDeviceInfoBuilder()
                        .setAudioGains(new AudioGain[] {new GainBuilder().build()})
>>>>>>> 7b9742b0
                        .setAddressName(TERTIARY_TEST_DEVICE_2)
                        .build(),
                new AudioDeviceInfoBuilder()
                        .setAudioGains(new AudioGain[] {new GainBuilder().build()})
                        .setAddressName(OEM_TEST_DEVICE)
                        .build(),
        };
    }

    private AudioDeviceInfo[] generateOutputDeviceInfos() {
        mMediaOutputDevice = new AudioDeviceInfoBuilder()
                .setAudioGains(new AudioGain[] {new GainBuilder().build()})
                .setAddressName(MEDIA_TEST_DEVICE)
                .build();
        return new AudioDeviceInfo[] {
                mMediaOutputDevice,
                new AudioDeviceInfoBuilder()
                        .setAudioGains(new AudioGain[] {new GainBuilder().build()})
                        .setAddressName(NAVIGATION_TEST_DEVICE)
                        .build(),
                new AudioDeviceInfoBuilder()
                        .setAudioGains(new AudioGain[] {new GainBuilder().build()})
                        .setAddressName(CALL_TEST_DEVICE)
                        .build(),
                new AudioDeviceInfoBuilder()
                        .setAudioGains(new AudioGain[] {new GainBuilder().build()})
                        .setAddressName(SYSTEM_BUS_DEVICE)
                        .build(),
                new AudioDeviceInfoBuilder()
                        .setAudioGains(new AudioGain[] {new GainBuilder().build()})
                        .setAddressName(NOTIFICATION_TEST_DEVICE)
                        .build(),
                new AudioDeviceInfoBuilder()
                        .setAudioGains(new AudioGain[] {new GainBuilder().build()})
                        .setAddressName(VOICE_TEST_DEVICE)
                        .build(),
                new AudioDeviceInfoBuilder()
                        .setAudioGains(new AudioGain[] {new GainBuilder().build()})
                        .setAddressName(RING_TEST_DEVICE)
                        .build(),
                new AudioDeviceInfoBuilder()
                        .setAudioGains(new AudioGain[] {new GainBuilder().build()})
                        .setAddressName(ALARM_TEST_DEVICE)
                        .build(),
                new AudioDeviceInfoBuilder()
                        .setAudioGains(new AudioGain[] {new GainBuilder().build()})
                        .setAddressName(SECONDARY_TEST_DEVICE_1)
                        .build(),
                new AudioDeviceInfoBuilder()
                        .setAudioGains(new AudioGain[] {new GainBuilder().build()})
                        .setAddressName(SECONDARY_TEST_DEVICE_2)
                        .build(),
                new AudioDeviceInfoBuilder()
                        .setAudioGains(new AudioGain[] {new GainBuilder().build()})
                        .setAddressName(TERTIARY_TEST_DEVICE_1)
                        .build(),
                new AudioDeviceInfoBuilder()
                        .setAudioGains(new AudioGain[] {new GainBuilder().build()})
                        .setAddressName(TERTIARY_TEST_DEVICE_2)
                        .build(),
                new AudioDeviceInfoBuilder()
                        .setAudioGains(new AudioGain[] {new GainBuilder().build()})
                        .setAddressName(OEM_TEST_DEVICE)
                        .build(),
                new AudioDeviceInfoBuilder()
                        .setAudioGains(new AudioGain[] {new GainBuilder().build()})
                        .setAddressName(MIRROR_TEST_DEVICE).build(),
        };
    }

    private void mockCoreAudioRoutingAndVolume() {
        doReturn(CoreAudioRoutingUtils.getProductStrategies())
                .when(() -> AudioManager.getAudioProductStrategies());
        doReturn(CoreAudioRoutingUtils.getVolumeGroups())
                .when(() -> AudioManager.getAudioVolumeGroups());

        when(mAudioManager.getVolumeGroupIdForAttributes(CoreAudioRoutingUtils.MUSIC_ATTRIBUTES))
                .thenReturn(CoreAudioRoutingUtils.MUSIC_GROUP_ID);
        when(mAudioManager.getMinVolumeIndexForAttributes(
                eq(CoreAudioRoutingUtils.MUSIC_ATTRIBUTES)))
                .thenReturn(CoreAudioRoutingUtils.MUSIC_MIN_INDEX);
        when(mAudioManager.getMaxVolumeIndexForAttributes(
                eq(CoreAudioRoutingUtils.MUSIC_ATTRIBUTES)))
                .thenReturn(CoreAudioRoutingUtils.MUSIC_MAX_INDEX);
        when(mAudioManager.getVolumeIndexForAttributes(eq(CoreAudioRoutingUtils.MUSIC_ATTRIBUTES)))
                .thenReturn(CoreAudioRoutingUtils.MUSIC_AM_INIT_INDEX);
        when(mAudioManager.getLastAudibleVolumeForVolumeGroup(CoreAudioRoutingUtils.MUSIC_GROUP_ID))
                .thenReturn(CoreAudioRoutingUtils.MUSIC_AM_INIT_INDEX);
        when(mAudioManager.isVolumeGroupMuted(CoreAudioRoutingUtils.MUSIC_GROUP_ID))
                .thenReturn(false);

        when(mAudioManager.getVolumeGroupIdForAttributes(CoreAudioRoutingUtils.NAV_ATTRIBUTES))
                .thenReturn(CoreAudioRoutingUtils.NAV_GROUP_ID);
        when(mAudioManager.getMinVolumeIndexForAttributes(eq(CoreAudioRoutingUtils.NAV_ATTRIBUTES)))
                .thenReturn(CoreAudioRoutingUtils.NAV_MIN_INDEX);
        when(mAudioManager.getMaxVolumeIndexForAttributes(eq(CoreAudioRoutingUtils.NAV_ATTRIBUTES)))
                .thenReturn(CoreAudioRoutingUtils.NAV_MAX_INDEX);
        when(mAudioManager.isVolumeGroupMuted(CoreAudioRoutingUtils.NAV_GROUP_ID))
                .thenReturn(false);

        when(mAudioManager.getVolumeGroupIdForAttributes(CoreAudioRoutingUtils.OEM_ATTRIBUTES))
                .thenReturn(CoreAudioRoutingUtils.OEM_GROUP_ID);
        when(mAudioManager.getMinVolumeIndexForAttributes(eq(CoreAudioRoutingUtils.OEM_ATTRIBUTES)))
                .thenReturn(CoreAudioRoutingUtils.OEM_MIN_INDEX);
        when(mAudioManager.getMaxVolumeIndexForAttributes(eq(CoreAudioRoutingUtils.OEM_ATTRIBUTES)))
                .thenReturn(CoreAudioRoutingUtils.OEM_MAX_INDEX);
        when(mAudioManager.isVolumeGroupMuted(CoreAudioRoutingUtils.OEM_GROUP_ID))
                .thenReturn(false);
    }

    private static AudioFocusInfo createAudioFocusInfoForMedia() {
        return createAudioFocusInfoForMedia(MEDIA_APP_UID);
    }

    private static AudioFocusInfo createAudioFocusInfoForMedia(int uid) {
        AudioAttributes.Builder builder = new AudioAttributes.Builder();
        builder.setUsage(USAGE_MEDIA);

        return new AudioFocusInfo(builder.build(), uid, MEDIA_CLIENT_ID,
                MEDIA_PACKAGE_NAME, AUDIOFOCUS_GAIN, AUDIOFOCUS_LOSS, MEDIA_EMPTY_FLAG, SDK_INT);
    }

    private List<Integer> getFocusChanges(AudioFocusInfo info) {
        ArgumentCaptor<Integer> captor = ArgumentCaptor.forClass(Integer.class);
        verify(mAudioManager, atLeastOnce()).dispatchAudioFocusChange(eq(info), captor.capture(),
                any());
        return captor.getAllValues();
    }

    private CarAudioZoneConfigInfo getZoneConfigToSwitch(int zoneId) {
        CarAudioZoneConfigInfo currentZoneConfigInfo =
                mCarAudioService.getCurrentAudioZoneConfigInfo(zoneId);
        List<CarAudioZoneConfigInfo> zoneConfigInfos =
                mCarAudioService.getAudioZoneConfigInfos(zoneId);

        for (int index = 0; index < zoneConfigInfos.size(); index++) {
            if (!currentZoneConfigInfo.equals(zoneConfigInfos.get(index))) {
                return zoneConfigInfos.get(index);
            }
        }
        return null;
    }

    private static final class TestPrimaryZoneMediaAudioRequestCallback extends
            IPrimaryZoneMediaAudioRequestCallback.Stub {
        private long mRequestId = INVALID_REQUEST_ID;
        private CarOccupantZoneManager.OccupantZoneInfo mInfo;
        private CountDownLatch mStatusLatch = new CountDownLatch(1);
        private int mStatus;

        @Override
        public void onRequestMediaOnPrimaryZone(CarOccupantZoneManager.OccupantZoneInfo info,
                long requestId) {
            mInfo = info;
            mRequestId = requestId;
            mStatusLatch.countDown();
        }

        @Override
        public void onMediaAudioRequestStatusChanged(
                @NonNull CarOccupantZoneManager.OccupantZoneInfo info,
                long requestId, int status) {
            mInfo = info;
            mRequestId = requestId;
            mStatus = status;
            mStatusLatch.countDown();
        }

        private void waitForCallback() throws Exception {
            mStatusLatch.await(TEST_CALLBACK_TIMEOUT_MS, TimeUnit.MILLISECONDS);
        }

        public void reset() {
            mInfo = null;
            mRequestId = INVALID_REQUEST_ID;
            mStatus = INVALID_STATUS;
            mStatusLatch = new CountDownLatch(1);
        }
    }

    private static final class TestMediaRequestStatusCallback extends
            IMediaAudioRequestStatusCallback.Stub {
        private long mRequestId = INVALID_REQUEST_ID;
        private CarOccupantZoneManager.OccupantZoneInfo mInfo;
        private int mStatus;
        private final CountDownLatch mStatusLatch = new CountDownLatch(1);

        @Override
        public void onMediaAudioRequestStatusChanged(
                @NonNull CarOccupantZoneManager.OccupantZoneInfo info,
                long requestId, @CarAudioManager.MediaAudioRequestStatus int status)
                throws RemoteException {
            mInfo = info;
            mRequestId = requestId;
            mStatus = status;
            mStatusLatch.countDown();
        }

        private void waitForCallback() throws Exception {
            mStatusLatch.await(TEST_CALLBACK_TIMEOUT_MS, TimeUnit.MILLISECONDS);
        }
    }

    private static final class TestAudioZonesMirrorStatusCallbackCallback extends
            IAudioZonesMirrorStatusCallback.Stub {

        private static final long TEST_CALLBACK_TIMEOUT_MS = 300;

        private List<int[]> mZoneIds = new ArrayList<>();
        private List<Integer> mStatus = new ArrayList<>();
        private int mNumberOfCalls = 0;
        private CountDownLatch mStatusLatch;

        private TestAudioZonesMirrorStatusCallbackCallback(int count) {
            mStatusLatch = new CountDownLatch(count);
        }

        @Override
        public void onAudioZonesMirrorStatusChanged(int[] zoneIds, int status) {
            mZoneIds.add(zoneIds);
            mStatus.add(status);
            mNumberOfCalls++;
            mStatusLatch.countDown();
        }

        private void waitForCallback() throws Exception {
            mStatusLatch.await(TEST_CALLBACK_TIMEOUT_MS, TimeUnit.MILLISECONDS);
        }

        public void reset(int count) {
            mStatusLatch = new CountDownLatch(count);
        }

        private int[] getLastZoneIds() {
            return mZoneIds.get(mZoneIds.size() - 1);
        }

        private int[] getZoneIds(int index) {
            return mZoneIds.get(index);
        }

        public int getLastStatus() {
            return mStatus.get(mStatus.size() - 1);
        }

        public int getStatus(int index) {
            return mStatus.get(index);
        }
    }

    private static final class SwitchAudioZoneConfigCallbackImpl extends
            ISwitchAudioZoneConfigCallback.Stub {
        private CountDownLatch mStatusLatch = new CountDownLatch(1);
        private CarAudioZoneConfigInfo mZoneConfig;
        private boolean mIsSuccessful;

        @Override
        public void onAudioZoneConfigSwitched(CarAudioZoneConfigInfo zoneConfig,
                boolean isSuccessful) throws RemoteException {
            mZoneConfig = zoneConfig;
            mIsSuccessful = isSuccessful;
            mStatusLatch.countDown();
        }

        private void waitForCallback() throws Exception {
            mStatusLatch.await(TEST_CALLBACK_TIMEOUT_MS, TimeUnit.MILLISECONDS);
        }

        CarAudioZoneConfigInfo getZoneConfig() {
            return mZoneConfig;
        }

        boolean getSwitchStatus() {
            return mIsSuccessful;
        }
    }
}<|MERGE_RESOLUTION|>--- conflicted
+++ resolved
@@ -3491,7 +3491,6 @@
                 new AudioDeviceInfoBuilder()
                         .setAudioGains(new AudioGain[] {new GainBuilder().build()})
                         .setAddressName(SECONDARY_TEST_DEVICE_1)
-<<<<<<< HEAD
                         .build(),
                 new AudioDeviceInfoBuilder()
                         .setAudioGains(new AudioGain[] {new GainBuilder().build()})
@@ -3503,19 +3502,6 @@
                         .build(),
                 new AudioDeviceInfoBuilder()
                         .setAudioGains(new AudioGain[] {new GainBuilder().build()})
-=======
-                        .build(),
-                new AudioDeviceInfoBuilder()
-                        .setAudioGains(new AudioGain[] {new GainBuilder().build()})
-                        .setAddressName(SECONDARY_TEST_DEVICE_2)
-                        .build(),
-                new AudioDeviceInfoBuilder()
-                        .setAudioGains(new AudioGain[] {new GainBuilder().build()})
-                        .setAddressName(TERTIARY_TEST_DEVICE_1)
-                        .build(),
-                new AudioDeviceInfoBuilder()
-                        .setAudioGains(new AudioGain[] {new GainBuilder().build()})
->>>>>>> 7b9742b0
                         .setAddressName(TERTIARY_TEST_DEVICE_2)
                         .build(),
                 new AudioDeviceInfoBuilder()
