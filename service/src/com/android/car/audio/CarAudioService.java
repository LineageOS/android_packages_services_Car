--- conflicted
+++ resolved
@@ -1249,8 +1249,6 @@
 
     @AudioContext int getSuggestedMuteContextForPrimaryZone() {
         int zoneId = PRIMARY_AUDIO_ZONE;
-<<<<<<< HEAD
-=======
         return mCarVolume.getSuggestedMuteContextAndSaveIfFound(
                 getAllActiveContextsForPrimaryZone(), getCallStateForZone(zoneId),
                 getActiveHalUsagesForZone(zoneId));
@@ -1258,7 +1256,6 @@
 
     @AudioContext int getSuggestedVolumeContextForPrimaryZone() {
         int zoneId = PRIMARY_AUDIO_ZONE;
->>>>>>> 34c447a7
         return mCarVolume.getSuggestedVolumeContextAndSaveIfFound(
                 getAllActiveContextsForPrimaryZone(), getCallStateForZone(zoneId),
                 getActiveHalUsagesForZone(zoneId));
