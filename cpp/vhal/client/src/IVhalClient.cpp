/*
 * Copyright (c) 2022, The Android Open Source Project
 *
 * Licensed under the Apache License, Version 2.0 (the "License");
 * you may not use this file except in compliance with the License.
 * You may obtain a copy of the License at
 *
 *     http://www.apache.org/licenses/LICENSE-2.0
 *
 * Unless required by applicable law or agreed to in writing, software
 * distributed under the License is distributed on an "AS IS" BASIS,
 * WITHOUT WARRANTIES OR CONDITIONS OF ANY KIND, either express or implied.
 * See the License for the specific language governing permissions and
 * limitations under the License.
 */

#include "IVhalClient.h"

#include "AidlVhalClient.h"
#include "HidlVhalClient.h"

#include <android/hardware/automotive/vehicle/2.0/IVehicle.h>

#include <condition_variable>  // NOLINT
#include <mutex>               // NOLINT

namespace android {
namespace frameworks {
namespace automotive {
namespace vhal {

using ::android::hardware::automotive::vehicle::VhalResult;

std::shared_ptr<IVhalClient> IVhalClient::create() {
    auto client = AidlVhalClient::create();
    if (client != nullptr) {
        return client;
    }

    return HidlVhalClient::create();
}

std::shared_ptr<IVhalClient> IVhalClient::tryCreate() {
    auto client = AidlVhalClient::tryCreate();
    if (client != nullptr) {
        return client;
    }

    return HidlVhalClient::tryCreate();
}

std::shared_ptr<IVhalClient> IVhalClient::tryCreateAidlClient(const char* descriptor) {
    return AidlVhalClient::tryCreate(descriptor);
}

std::shared_ptr<IVhalClient> IVhalClient::tryCreateHidlClient(const char* descriptor) {
    return HidlVhalClient::tryCreate(descriptor);
}

<<<<<<< HEAD
Result<std::unique_ptr<IHalPropValue>> IVhalClient::getValueSync(
=======
VhalResult<std::unique_ptr<IHalPropValue>> IVhalClient::getValueSync(
>>>>>>> 0ee822a1
        const IHalPropValue& requestValue) {
    struct {
        std::mutex lock;
        std::condition_variable cv;
        VhalResult<std::unique_ptr<IHalPropValue>> result;
        bool gotResult = false;
    } s;

    auto callback = std::make_shared<IVhalClient::GetValueCallbackFunc>(
            [&s](VhalResult<std::unique_ptr<IHalPropValue>> r) {
                {
                    std::lock_guard<std::mutex> lockGuard(s.lock);
                    s.result = std::move(r);
                    s.gotResult = true;
                }
                s.cv.notify_one();
            });

    getValue(requestValue, callback);

    std::unique_lock<std::mutex> lk(s.lock);
    s.cv.wait(lk, [&s] { return s.gotResult; });

    return std::move(s.result);
}

VhalResult<void> IVhalClient::setValueSync(const IHalPropValue& requestValue) {
    struct {
        std::mutex lock;
        std::condition_variable cv;
        VhalResult<void> result;
        bool gotResult = false;
    } s;

    auto callback = std::make_shared<IVhalClient::SetValueCallbackFunc>([&s](VhalResult<void> r) {
        {
            std::lock_guard<std::mutex> lockGuard(s.lock);
            s.result = std::move(r);
            s.gotResult = true;
        }
        s.cv.notify_one();
    });

    setValue(requestValue, callback);

    std::unique_lock<std::mutex> lk(s.lock);
    s.cv.wait(lk, [&s] { return s.gotResult; });

    return std::move(s.result);
}

}  // namespace vhal
}  // namespace automotive
}  // namespace frameworks
}  // namespace android<|MERGE_RESOLUTION|>--- conflicted
+++ resolved
@@ -57,11 +57,7 @@
     return HidlVhalClient::tryCreate(descriptor);
 }
 
-<<<<<<< HEAD
-Result<std::unique_ptr<IHalPropValue>> IVhalClient::getValueSync(
-=======
 VhalResult<std::unique_ptr<IHalPropValue>> IVhalClient::getValueSync(
->>>>>>> 0ee822a1
         const IHalPropValue& requestValue) {
     struct {
         std::mutex lock;
